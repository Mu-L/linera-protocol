// Copyright (c) Zefchain Labs, Inc.
// SPDX-License-Identifier: Apache-2.0

use std::collections::HashSet;

use custom_debug_derive::Debug;
use futures::{future::try_join_all, stream::FuturesUnordered, StreamExt};
use linera_base::{
    crypto::CryptoHash,
    data_types::{Blob, BlockHeight},
    ensure,
    identifiers::{BlobId, ChainId},
};
use linera_chain::{
    data_types::BlockProposal,
    types::{
        CertificateValue, ConfirmedBlockCertificate, GenericCertificate, LiteCertificate,
        TimeoutCertificate, ValidatedBlockCertificate,
    },
};
use linera_execution::committee::ValidatorName;
use rand::seq::SliceRandom as _;
use tracing::{instrument, warn};

use crate::{
    data_types::{BlockHeightRange, ChainInfo, ChainInfoQuery, ChainInfoResponse},
    node::{CrossChainMessageDelivery, NodeError, ValidatorNode},
};

/// A validator node together with the validator's name.
#[derive(Clone, Debug)]
pub struct RemoteNode<N> {
    pub name: ValidatorName,
    #[debug(skip)]
    pub node: N,
}

#[allow(clippy::result_large_err)]
impl<N: ValidatorNode> RemoteNode<N> {
    pub(crate) async fn handle_chain_info_query(
        &self,
        query: ChainInfoQuery,
    ) -> Result<Box<ChainInfo>, NodeError> {
        let chain_id = query.chain_id;
        let response = self.node.handle_chain_info_query(query).await?;
        self.check_and_return_info(response, chain_id)
    }

    #[instrument(level = "trace")]
    pub(crate) async fn handle_block_proposal(
        &self,
        proposal: Box<BlockProposal>,
    ) -> Result<Box<ChainInfo>, NodeError> {
        let chain_id = proposal.content.proposal.chain_id;
        let response = self.node.handle_block_proposal(*proposal).await?;
        self.check_and_return_info(response, chain_id)
    }

    pub(crate) async fn handle_timeout_certificate(
        &self,
        certificate: TimeoutCertificate,
    ) -> Result<Box<ChainInfo>, NodeError> {
        let chain_id = certificate.inner().chain_id();
        let response = self.node.handle_timeout_certificate(certificate).await?;
        self.check_and_return_info(response, chain_id)
    }

    pub(crate) async fn handle_confirmed_certificate(
        &self,
        certificate: ConfirmedBlockCertificate,
        delivery: CrossChainMessageDelivery,
    ) -> Result<Box<ChainInfo>, NodeError> {
        let chain_id = certificate.inner().chain_id();
        let response = self
            .node
            .handle_confirmed_certificate(certificate, delivery)
            .await?;
        self.check_and_return_info(response, chain_id)
    }

    pub(crate) async fn handle_validated_certificate(
        &self,
        certificate: ValidatedBlockCertificate,
        blobs: Vec<Blob>,
    ) -> Result<Box<ChainInfo>, NodeError> {
        let chain_id = certificate.inner().chain_id();
        let response = self
            .node
            .handle_validated_certificate(certificate, blobs)
            .await?;
        self.check_and_return_info(response, chain_id)
    }

    #[instrument(level = "trace")]
    pub(crate) async fn handle_lite_certificate(
        &self,
        certificate: LiteCertificate<'_>,
        delivery: CrossChainMessageDelivery,
    ) -> Result<Box<ChainInfo>, NodeError> {
        let chain_id = certificate.value.chain_id;
        let response = self
            .node
            .handle_lite_certificate(certificate, delivery)
            .await?;
        self.check_and_return_info(response, chain_id)
    }

    pub(crate) async fn handle_optimized_validated_certificate(
        &mut self,
        certificate: &ValidatedBlockCertificate,
        delivery: CrossChainMessageDelivery,
    ) -> Result<Box<ChainInfo>, NodeError> {
        if certificate.is_signed_by(&self.name) {
            let result = self
                .handle_lite_certificate(certificate.lite_certificate(), delivery)
                .await;
            match result {
                Err(NodeError::MissingCertificateValue) => {
                    warn!(
                        "Validator {} forgot a certificate value that they signed before",
                        self.name
                    );
                }
                _ => return result,
            }
        }
        self.handle_validated_certificate(certificate.clone(), vec![])
            .await
    }

    pub(crate) async fn handle_optimized_confirmed_certificate(
        &mut self,
        certificate: &ConfirmedBlockCertificate,
        delivery: CrossChainMessageDelivery,
    ) -> Result<Box<ChainInfo>, NodeError> {
        if certificate.is_signed_by(&self.name) {
            let result = self
                .handle_lite_certificate(certificate.lite_certificate(), delivery)
                .await;
            match result {
                Err(NodeError::MissingCertificateValue) => {
                    warn!(
                        "Validator {} forgot a certificate value that they signed before",
                        self.name
                    );
                }
                _ => return result,
            }
        }
        self.handle_confirmed_certificate(certificate.clone(), delivery)
            .await
    }

    fn check_and_return_info(
        &self,
        response: ChainInfoResponse,
        chain_id: ChainId,
    ) -> Result<Box<ChainInfo>, NodeError> {
        let manager = &response.info.manager;
        let proposed = manager.requested_proposed.as_ref();
        let locked = manager.requested_locked.as_ref();
        ensure!(
<<<<<<< HEAD
            proposed.map_or(true, |proposal| proposal.content.proposal.chain_id
                == chain_id)
                && locked.map_or(true, |cert| cert.block().header.chain_id == chain_id)
=======
            proposed.map_or(true, |proposal| proposal.content.block.chain_id == chain_id)
                && locked.map_or(true, |locked| locked.chain_id() == chain_id)
>>>>>>> 8e099706
                && response.check(&self.name).is_ok(),
            NodeError::InvalidChainInfoResponse
        );
        Ok(response.info)
    }

    #[instrument(level = "trace", skip_all)]
    pub(crate) async fn try_query_certificates_from(
        &self,
        chain_id: ChainId,
        start: BlockHeight,
        limit: u64,
    ) -> Result<Option<Vec<ConfirmedBlockCertificate>>, NodeError> {
        tracing::debug!(name = ?self.name, ?chain_id, ?start, ?limit, "Querying certificates");
        let range = BlockHeightRange {
            start,
            limit: Some(limit),
        };
        let query = ChainInfoQuery::new(chain_id).with_sent_certificate_hashes_in_range(range);
        if let Ok(info) = self.handle_chain_info_query(query).await {
            let certificates = self
                .node
                .download_certificates(info.requested_sent_certificate_hashes)
                .await?
                .into_iter()
                .map(|c| {
                    ConfirmedBlockCertificate::try_from(c)
                        .map_err(|_| NodeError::InvalidChainInfoResponse)
                })
                .collect::<Result<_, _>>()?;
            Ok(Some(certificates))
        } else {
            Ok(None)
        }
    }

    #[instrument(level = "trace")]
    pub(crate) async fn download_certificate_for_blob(
        &self,
        blob_id: BlobId,
    ) -> Result<ConfirmedBlockCertificate, NodeError> {
        let last_used_hash = self.node.blob_last_used_by(blob_id).await?;
        let certificate = self.node.download_certificate(last_used_hash).await?;
        if !certificate.requires_blob(&blob_id) {
            warn!(
                "Got invalid last used by certificate for blob {} from validator {}",
                blob_id, self.name
            );
            return Err(NodeError::InvalidCertificateForBlob(blob_id));
        }
        Ok(certificate)
    }

    /// Uploads the blobs to the validator.
    #[instrument(level = "trace")]
    pub(crate) async fn upload_blobs(&self, blobs: Vec<Blob>) -> Result<(), NodeError> {
        let tasks = blobs
            .into_iter()
            .map(|blob| self.node.upload_blob(blob.into()));
        try_join_all(tasks).await?;
        Ok(())
    }

    /// Tries to download the given blobs from this node. Returns `None` if not all could be found.
    #[instrument(level = "trace")]
    pub(crate) async fn try_download_blobs(&self, blob_ids: &[BlobId]) -> Option<Vec<Blob>> {
        let mut stream = blob_ids
            .iter()
            .map(|blob_id| self.try_download_blob(*blob_id))
            .collect::<FuturesUnordered<_>>();
        let mut blobs = Vec::new();
        while let Some(maybe_blob) = stream.next().await {
            blobs.push(maybe_blob?);
        }
        Some(blobs)
    }

    #[instrument(level = "trace")]
    async fn try_download_blob(&self, blob_id: BlobId) -> Option<Blob> {
        match self.node.download_blob(blob_id).await {
            Ok(blob) => {
                let blob = Blob::new(blob);
                if blob.id() != blob_id {
                    tracing::info!("Validator {} sent an invalid blob {blob_id}.", self.name);
                    None
                } else {
                    Some(blob)
                }
            }
            Err(error) => {
                tracing::debug!(
                    "Failed to fetch blob {blob_id} from validator {}: {error}",
                    self.name
                );
                None
            }
        }
    }

    /// Returns the list of certificate hashes on the given chain in the given range of heights.
    /// Returns an error if the number of hashes does not match the size of the range.
    #[instrument(level = "trace")]
    pub(crate) async fn fetch_sent_certificate_hashes(
        &self,
        chain_id: ChainId,
        range: BlockHeightRange,
    ) -> Result<Vec<CryptoHash>, NodeError> {
        let query =
            ChainInfoQuery::new(chain_id).with_sent_certificate_hashes_in_range(range.clone());
        let response = self.handle_chain_info_query(query).await?;
        let hashes = response.requested_sent_certificate_hashes;

        if range
            .limit
            .is_some_and(|limit| hashes.len() as u64 != limit)
        {
            warn!(
                ?range,
                received_num = hashes.len(),
                "Validator sent invalid number of certificate hashes."
            );
            return Err(NodeError::InvalidChainInfoResponse);
        }
        Ok(hashes)
    }

    #[instrument(level = "trace")]
    pub async fn download_certificates(
        &self,
        hashes: Vec<CryptoHash>,
    ) -> Result<Vec<ConfirmedBlockCertificate>, NodeError> {
        if hashes.is_empty() {
            return Ok(Vec::new());
        }
        self.node.download_certificates(hashes).await
    }

    #[instrument(level = "trace", skip(validators))]
    async fn download_blob(validators: &[Self], blob_id: BlobId) -> Option<Blob> {
        // Sequentially try each validator in random order.
        let mut validators = validators.iter().collect::<Vec<_>>();
        validators.shuffle(&mut rand::thread_rng());
        for remote_node in validators {
            if let Some(blob) = remote_node.try_download_blob(blob_id).await {
                return Some(blob);
            }
        }
        None
    }

    /// Downloads the blobs with the given IDs. This is done in one concurrent task per block.
    /// Each task goes through the validators sequentially in random order and tries to download
    /// it. Returns `None` if it couldn't find all blobs.
    #[instrument(level = "trace", skip(validators))]
    pub async fn download_blobs(blob_ids: &[BlobId], validators: &[Self]) -> Option<Vec<Blob>> {
        let mut stream = blob_ids
            .iter()
            .map(|blob_id| Self::download_blob(validators, *blob_id))
            .collect::<FuturesUnordered<_>>();
        let mut blobs = Vec::new();
        while let Some(maybe_blob) = stream.next().await {
            blobs.push(maybe_blob?);
        }
        Some(blobs)
    }

    /// Checks that requesting these blobs when trying to handle this certificate is legitimate,
    /// i.e. that there are no duplicates and the blobs are actually required.
    pub fn check_blobs_not_found<T: CertificateValue>(
        &self,
        certificate: &GenericCertificate<T>,
        blob_ids: &[BlobId],
    ) -> Result<(), NodeError> {
        ensure!(!blob_ids.is_empty(), NodeError::EmptyBlobsNotFound);
        let required = certificate.inner().required_blob_ids();
        let name = &self.name;
        for blob_id in blob_ids {
            if !required.contains(blob_id) {
                warn!("validator {name} requested blob {blob_id:?} but it is not required");
                return Err(NodeError::UnexpectedEntriesInBlobsNotFound);
            }
        }
        let unique_missing_blob_ids = blob_ids.iter().cloned().collect::<HashSet<_>>();
        if blob_ids.len() > unique_missing_blob_ids.len() {
            warn!("blobs requested by validator {name} contain duplicates");
            return Err(NodeError::DuplicatesInBlobsNotFound);
        }
        Ok(())
    }
}<|MERGE_RESOLUTION|>--- conflicted
+++ resolved
@@ -160,14 +160,9 @@
         let proposed = manager.requested_proposed.as_ref();
         let locked = manager.requested_locked.as_ref();
         ensure!(
-<<<<<<< HEAD
             proposed.map_or(true, |proposal| proposal.content.proposal.chain_id
                 == chain_id)
-                && locked.map_or(true, |cert| cert.block().header.chain_id == chain_id)
-=======
-            proposed.map_or(true, |proposal| proposal.content.block.chain_id == chain_id)
-                && locked.map_or(true, |locked| locked.chain_id() == chain_id)
->>>>>>> 8e099706
+                && locked.map_or(true, |cert| cert.chain_id() == chain_id)
                 && response.check(&self.name).is_ok(),
             NodeError::InvalidChainInfoResponse
         );
