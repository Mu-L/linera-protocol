--- conflicted
+++ resolved
@@ -682,10 +682,8 @@
         .await?;
     let chain = worker.chain_state_view(ChainId::root(1)).await?;
     assert!(chain.is_active());
-<<<<<<< HEAD
     let executed_block: ExecutedBlock = chain
         .manager
-        .get()
         .validated_vote()
         .unwrap()
         .value()
@@ -693,22 +691,9 @@
         .block()
         .clone()
         .into();
-    assert_eq!(&executed_block.proposal, &block_proposal0.content.proposal); // Multi-leader round - it's not confirmed yet.
-    assert!(chain.manager.get().confirmed_vote().is_none());
-=======
-    assert_eq!(
-        &chain
-            .manager
-            .validated_vote()
-            .unwrap()
-            .value()
-            .inner()
-            .executed_block()
-            .block,
-        &block_proposal0.content.block
-    ); // Multi-leader round - it's not confirmed yet.
+    // Multi-leader round - it's not confirmed yet.
+    assert_eq!(&executed_block.proposal, &block_proposal0.content.proposal);
     assert!(chain.manager.confirmed_vote().is_none());
->>>>>>> 8e099706
     let block_certificate0 = make_certificate(
         &committee,
         &worker,
@@ -721,10 +706,8 @@
         .await?;
     let chain = worker.chain_state_view(ChainId::root(1)).await?;
     assert!(chain.is_active());
-<<<<<<< HEAD
     let executed_block: ExecutedBlock = chain
         .manager
-        .get()
         .confirmed_vote()
         .unwrap()
         .value()
@@ -735,21 +718,7 @@
 
     // Should be confirmed after handling the certificate.
     assert_eq!(&executed_block.proposal, &block_proposal0.content.proposal);
-    assert!(chain.manager.get().validated_vote().is_none());
-=======
-    assert_eq!(
-        &chain
-            .manager
-            .confirmed_vote()
-            .unwrap()
-            .value()
-            .inner()
-            .executed_block()
-            .block,
-        &block_proposal0.content.block
-    ); // Should be confirmed after handling the certificate.
     assert!(chain.manager.validated_vote().is_none());
->>>>>>> 8e099706
     drop(chain);
 
     worker
@@ -764,10 +733,8 @@
 
     let chain = worker.chain_state_view(ChainId::root(1)).await?;
     assert!(chain.is_active());
-<<<<<<< HEAD
     let executed_block: ExecutedBlock = chain
         .manager
-        .get()
         .validated_vote()
         .unwrap()
         .value()
@@ -776,21 +743,7 @@
         .clone()
         .into();
     assert_eq!(&executed_block.proposal, &block_proposal1.content.proposal);
-    assert!(chain.manager.get().confirmed_vote().is_none());
-=======
-    assert_eq!(
-        &chain
-            .manager
-            .validated_vote()
-            .unwrap()
-            .value()
-            .inner()
-            .executed_block()
-            .block,
-        &block_proposal1.content.block
-    );
     assert!(chain.manager.confirmed_vote().is_none());
->>>>>>> 8e099706
     drop(chain);
     assert_matches!(
         worker.handle_block_proposal(block_proposal0).await,
