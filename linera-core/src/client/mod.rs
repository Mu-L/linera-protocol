// Copyright (c) Facebook, Inc. and its affiliates.
// Copyright (c) Zefchain Labs, Inc.
// SPDX-License-Identifier: Apache-2.0

use std::{
    collections::{hash_map, BTreeMap, BTreeSet, HashMap, HashSet},
    convert::Infallible,
    iter,
    num::NonZeroUsize,
    ops::{Deref, DerefMut},
    sync::{Arc, RwLock},
};

use chain_client_state::ChainClientState;
use custom_debug_derive::Debug;
use dashmap::{
    mapref::one::{MappedRef as DashMapMappedRef, Ref as DashMapRef, RefMut as DashMapRefMut},
    DashMap,
};
use futures::{
    future::{self, try_join_all, Either, FusedFuture, Future},
    stream::{self, AbortHandle, FusedStream, FuturesUnordered, StreamExt},
};
#[cfg(not(target_arch = "wasm32"))]
use linera_base::data_types::Bytecode;
#[cfg(with_metrics)]
use linera_base::prometheus_util::MeasureLatency as _;
use linera_base::{
    abi::Abi,
    crypto::{CryptoHash, KeyPair, PublicKey},
    data_types::{
        Amount, ApplicationPermissions, ArithmeticError, Blob, BlockHeight, Round, Timestamp,
    },
    ensure,
    hashed::Hashed,
    identifiers::{
        Account, AccountOwner, ApplicationId, BlobId, BlobType, BytecodeId, ChainId, MessageId,
        Owner, UserApplicationId,
    },
    ownership::{ChainOwnership, TimeoutConfig},
};
use linera_chain::{
    data_types::{
        BlockProposal, ChainAndHeight, ExecutedBlock, IncomingBundle, LiteVote, MessageAction,
        Proposal,
    },
    manager::LockedBlock,
    types::{
        CertificateKind, CertificateValue, ConfirmedBlock, ConfirmedBlockCertificate,
        GenericCertificate, LiteCertificate, Timeout, TimeoutCertificate, ValidatedBlock,
        ValidatedBlockCertificate,
    },
    ChainError, ChainExecutionContext, ChainStateView,
};
use linera_execution::{
    committee::{Committee, Epoch, ValidatorName},
    system::{
        AdminOperation, OpenChainConfig, Recipient, SystemChannel, SystemOperation,
        CREATE_APPLICATION_MESSAGE_INDEX, OPEN_CHAIN_MESSAGE_INDEX,
    },
    ExecutionError, Operation, Query, Response, SystemExecutionError, SystemQuery, SystemResponse,
};
use linera_storage::{Clock as _, Storage};
use linera_views::views::ViewError;
use rand::prelude::SliceRandom as _;
use serde::Serialize;
use thiserror::Error;
use tokio::sync::OwnedRwLockReadGuard;
use tokio_stream::wrappers::UnboundedReceiverStream;
use tracing::{debug, error, info, instrument, warn, Instrument as _};

use crate::{
    data_types::{
        BlockHeightRange, ChainInfo, ChainInfoQuery, ChainInfoResponse, ClientOutcome, RoundTimeout,
    },
    local_node::{LocalNodeClient, LocalNodeError},
    node::{
        CrossChainMessageDelivery, NodeError, NotificationStream, ValidatorNode,
        ValidatorNodeProvider,
    },
    notifier::ChannelNotifier,
    remote_node::RemoteNode,
    updater::{communicate_with_quorum, CommunicateAction, CommunicationError, ValidatorUpdater},
    worker::{Notification, ProcessableCertificate, Reason, WorkerError, WorkerState},
};

mod chain_client_state;
#[cfg(test)]
#[path = "../unit_tests/client_tests.rs"]
mod client_tests;

#[cfg(with_metrics)]
mod metrics {
    use std::sync::LazyLock;

    use linera_base::prometheus_util::{bucket_latencies, register_histogram_vec};
    use prometheus::HistogramVec;

    pub static PROCESS_INBOX_WITHOUT_PREPARE_LATENCY: LazyLock<HistogramVec> =
        LazyLock::new(|| {
            register_histogram_vec(
                "process_inbox_latency",
                "process_inbox latency",
                &[],
                bucket_latencies(500.0),
            )
        });

    pub static PREPARE_CHAIN_LATENCY: LazyLock<HistogramVec> = LazyLock::new(|| {
        register_histogram_vec(
            "prepare_chain_latency",
            "prepare_chain latency",
            &[],
            bucket_latencies(500.0),
        )
    });

    pub static SYNCHRONIZE_CHAIN_STATE_LATENCY: LazyLock<HistogramVec> = LazyLock::new(|| {
        register_histogram_vec(
            "synchronize_chain_state_latency",
            "synchronize_chain_state latency",
            &[],
            bucket_latencies(500.0),
        )
    });

    pub static EXECUTE_BLOCK_LATENCY: LazyLock<HistogramVec> = LazyLock::new(|| {
        register_histogram_vec(
            "execute_block_latency",
            "execute_block latency",
            &[],
            bucket_latencies(500.0),
        )
    });

    pub static FIND_RECEIVED_CERTIFICATES_LATENCY: LazyLock<HistogramVec> = LazyLock::new(|| {
        register_histogram_vec(
            "find_received_certificates_latency",
            "find_received_certificates latency",
            &[],
            bucket_latencies(500.0),
        )
    });
}

/// A builder that creates [`ChainClient`]s which share the cache and notifiers.
pub struct Client<ValidatorNodeProvider, Storage>
where
    Storage: linera_storage::Storage,
{
    /// How to talk to the validators.
    validator_node_provider: ValidatorNodeProvider,
    /// Local node to manage the execution state and the local storage of the chains that we are
    /// tracking.
    local_node: LocalNodeClient<Storage>,
    /// Maximum number of pending message bundles processed at a time in a block.
    max_pending_message_bundles: usize,
    /// The policy for automatically handling incoming messages.
    message_policy: MessagePolicy,
    /// Whether to block on cross-chain message delivery.
    cross_chain_message_delivery: CrossChainMessageDelivery,
    /// An additional delay, after reaching a quorum, to wait for additional validator signatures,
    /// as a fraction of time taken to reach quorum.
    grace_period: f64,
    /// Chains that should be tracked by the client.
    // TODO(#2412): Merge with set of chains the client is receiving notifications from validators
    tracked_chains: Arc<RwLock<HashSet<ChainId>>>,
    /// References to clients waiting for chain notifications.
    notifier: Arc<ChannelNotifier<Notification>>,
    /// A copy of the storage client so that we don't have to lock the local node client
    /// to retrieve it.
    storage: Storage,
    /// Chain state for the managed chains.
    chains: DashMap<ChainId, ChainClientState>,
    /// The maximum active chain workers.
    max_loaded_chains: NonZeroUsize,
}

impl<P, S: Storage + Clone> Client<P, S> {
    /// Creates a new `Client` with a new cache and notifiers.
    #[allow(clippy::too_many_arguments)]
    #[instrument(level = "trace", skip_all)]
    pub fn new(
        validator_node_provider: P,
        storage: S,
        max_pending_message_bundles: usize,
        cross_chain_message_delivery: CrossChainMessageDelivery,
        long_lived_services: bool,
        tracked_chains: impl IntoIterator<Item = ChainId>,
        name: impl Into<String>,
        max_loaded_chains: NonZeroUsize,
        grace_period: f64,
    ) -> Self {
        let tracked_chains = Arc::new(RwLock::new(tracked_chains.into_iter().collect()));
        let state = WorkerState::new_for_client(
            name.into(),
            storage.clone(),
            tracked_chains.clone(),
            max_loaded_chains,
        )
        .with_long_lived_services(long_lived_services)
        .with_allow_inactive_chains(true)
        .with_allow_messages_from_deprecated_epochs(true);
        let local_node = LocalNodeClient::new(state);

        Self {
            validator_node_provider,
            local_node,
            chains: DashMap::new(),
            max_pending_message_bundles,
            message_policy: MessagePolicy::new(BlanketMessagePolicy::Accept, None),
            cross_chain_message_delivery,
            grace_period,
            tracked_chains,
            notifier: Arc::new(ChannelNotifier::default()),
            storage,
            max_loaded_chains,
        }
    }

    /// Returns the storage client used by this client's local node.
    #[instrument(level = "trace", skip(self))]
    pub fn storage_client(&self) -> &S {
        &self.storage
    }

    /// Returns a reference to the [`LocalNodeClient`] of the client.
    #[instrument(level = "trace", skip(self))]
    pub fn local_node(&self) -> &LocalNodeClient<S> {
        &self.local_node
    }

    /// Adds a chain to the set of chains tracked by the local node.
    #[instrument(level = "trace", skip(self))]
    pub fn track_chain(&self, chain_id: ChainId) {
        self.tracked_chains
            .write()
            .expect("Panics should not happen while holding a lock to `tracked_chains`")
            .insert(chain_id);
    }

    /// Creates a new `ChainClient`.
    #[instrument(level = "trace", skip_all, fields(chain_id, next_block_height))]
    #[expect(clippy::too_many_arguments)]
    pub fn create_chain_client(
        self: &Arc<Self>,
        chain_id: ChainId,
        known_key_pairs: Vec<KeyPair>,
        admin_id: ChainId,
        block_hash: Option<CryptoHash>,
        timestamp: Timestamp,
        next_block_height: BlockHeight,
        pending_block: Option<Proposal>,
        pending_blobs: BTreeMap<BlobId, Blob>,
    ) -> ChainClient<P, S> {
        // If the entry already exists we assume that the entry is more up to date than
        // the arguments: If they were read from the wallet file, they might be stale.
        if let dashmap::mapref::entry::Entry::Vacant(e) = self.chains.entry(chain_id) {
            e.insert(ChainClientState::new(
                known_key_pairs,
                block_hash,
                timestamp,
                next_block_height,
                pending_block,
                pending_blobs,
            ));
        }

        ChainClient {
            client: self.clone(),
            chain_id,
            admin_id,
            options: ChainClientOptions {
                max_pending_message_bundles: self.max_pending_message_bundles,
                message_policy: self.message_policy.clone(),
                cross_chain_message_delivery: self.cross_chain_message_delivery,
                grace_period: self.grace_period,
            },
        }
    }
}

impl<P, S> Client<P, S>
where
    P: ValidatorNodeProvider + Sync + 'static,
    S: Storage + Sync + Send + Clone + 'static,
{
    /// Downloads and processes all certificates up to (excluding) the specified height.
    #[instrument(level = "trace", skip(self, validators))]
    pub async fn download_certificates(
        &self,
        validators: &[RemoteNode<impl ValidatorNode>],
        chain_id: ChainId,
        target_next_block_height: BlockHeight,
    ) -> Result<Box<ChainInfo>, ChainClientError> {
        // Sequentially try each validator in random order.
        let mut validators = validators.iter().collect::<Vec<_>>();
        validators.shuffle(&mut rand::thread_rng());
        for remote_node in validators {
            let info = self.local_node.chain_info(chain_id).await?;
            if target_next_block_height <= info.next_block_height {
                return Ok(info);
            }
            self.try_download_certificates_from(
                remote_node,
                chain_id,
                info.next_block_height,
                target_next_block_height,
            )
            .await?;
        }
        let info = self.local_node.chain_info(chain_id).await?;
        if target_next_block_height <= info.next_block_height {
            Ok(info)
        } else {
            Err(ChainClientError::CannotDownloadCertificates {
                chain_id,
                target_next_block_height,
            })
        }
    }

    /// Downloads and processes all certificates up to (excluding) the specified height from the
    /// given validator.
    #[instrument(level = "trace", skip_all)]
    async fn try_download_certificates_from(
        &self,
        remote_node: &RemoteNode<impl ValidatorNode>,
        chain_id: ChainId,
        mut start: BlockHeight,
        stop: BlockHeight,
    ) -> Result<(), ChainClientError> {
        while start < stop {
            // TODO(#2045): Analyze network errors instead of guessing the batch size.
            let limit = u64::from(stop)
                .checked_sub(u64::from(start))
                .ok_or(ArithmeticError::Overflow)?
                .min(1000);
            let Some(certificates) = remote_node
                .try_query_certificates_from(chain_id, start, limit)
                .await?
            else {
                break;
            };
            let Some(info) = self
                .try_process_certificates(remote_node, chain_id, certificates)
                .await
            else {
                break;
            };
            assert!(info.next_block_height > start);
            start = info.next_block_height;
        }
        Ok(())
    }

    /// Tries to process all the certificates, requesting any missing blobs from the given node.
    /// Returns the chain info of the last successfully processed certificate.
    #[instrument(level = "trace", skip_all)]
    pub async fn try_process_certificates(
        &self,
        remote_node: &RemoteNode<impl ValidatorNode>,
        chain_id: ChainId,
        certificates: Vec<ConfirmedBlockCertificate>,
    ) -> Option<Box<ChainInfo>> {
        let mut info = None;
        for certificate in certificates {
            let hash = certificate.hash();
            if certificate.block().header.chain_id != chain_id {
                // The certificate is not as expected. Give up.
                warn!("Failed to process network certificate {}", hash);
                return info;
            }
            let mut result = self.handle_certificate(certificate.clone(), vec![]).await;

            if let Err(LocalNodeError::BlobsNotFound(blob_ids)) = &result {
                if let Some(blobs) = remote_node.try_download_blobs(blob_ids).await {
                    result = self.handle_certificate(certificate, blobs).await;
                }
            }

            match result {
                Ok(response) => info = Some(response.info),
                Err(error) => {
                    // The certificate is not as expected. Give up.
                    warn!("Failed to process network certificate {}: {}", hash, error);
                    return info;
                }
            };
        }
        // Done with all certificates.
        info
    }

    async fn handle_certificate<T: ProcessableCertificate>(
        &self,
        certificate: GenericCertificate<T>,
        blobs: Vec<Blob>,
    ) -> Result<ChainInfoResponse, LocalNodeError> {
        if T::KIND == CertificateKind::Confirmed {
            let result = self
                .local_node
                .handle_certificate(certificate.clone(), vec![], &self.notifier)
                .await;
            if let Err(LocalNodeError::BlobsNotFound(_)) = &result {
                self.local_node.store_blobs(&blobs).await?;
                return self
                    .local_node
                    .handle_certificate(certificate, vec![], &self.notifier)
                    .await;
            }
            result
        } else {
            self.local_node
                .handle_certificate(certificate, blobs, &self.notifier)
                .await
        }
    }
}

/// Policies for automatically handling incoming messages.
#[derive(Clone, Debug)]
pub struct MessagePolicy {
    /// The blanket policy applied to all messages.
    blanket: BlanketMessagePolicy,
    /// A collection of chains which restrict the origin of messages to be
    /// accepted. `Option::None` means that messages from all chains are accepted. An empty
    /// `HashSet` denotes that messages from no chains are accepted.
    restrict_chain_ids_to: Option<HashSet<ChainId>>,
}

#[derive(Copy, Clone, Debug, clap::ValueEnum)]
pub enum BlanketMessagePolicy {
    /// Automatically accept all incoming messages. Reject them only if execution fails.
    Accept,
    /// Automatically reject tracked messages, ignore or skip untracked messages, but accept
    /// protected ones.
    Reject,
    /// Don't include any messages in blocks, and don't make any decision whether to accept or
    /// reject.
    Ignore,
}

impl MessagePolicy {
    pub fn new(
        blanket: BlanketMessagePolicy,
        restrict_chain_ids_to: Option<HashSet<ChainId>>,
    ) -> Self {
        Self {
            blanket,
            restrict_chain_ids_to,
        }
    }

    #[instrument(level = "trace", skip(self))]
    fn must_handle(&self, bundle: &mut IncomingBundle) -> bool {
        if self.is_reject() {
            if bundle.bundle.is_skippable() {
                return false;
            } else if bundle.bundle.is_tracked() {
                bundle.action = MessageAction::Reject;
            }
        }
        let sender = bundle.origin.sender;
        match &self.restrict_chain_ids_to {
            None => true,
            Some(chains) => chains.contains(&sender),
        }
    }

    #[instrument(level = "trace", skip(self))]
    fn is_ignore(&self) -> bool {
        matches!(self.blanket, BlanketMessagePolicy::Ignore)
    }

    #[instrument(level = "trace", skip(self))]
    fn is_reject(&self) -> bool {
        matches!(self.blanket, BlanketMessagePolicy::Reject)
    }
}

#[non_exhaustive]
#[derive(Debug, Clone)]
pub struct ChainClientOptions {
    /// Maximum number of pending message bundles processed at a time in a block.
    pub max_pending_message_bundles: usize,
    /// The policy for automatically handling incoming messages.
    pub message_policy: MessagePolicy,
    /// Whether to block on cross-chain message delivery.
    pub cross_chain_message_delivery: CrossChainMessageDelivery,
    /// An additional delay, after reaching a quorum, to wait for additional validator signatures,
    /// as a fraction of time taken to reach quorum.
    pub grace_period: f64,
}

/// Client to operate a chain by interacting with validators and the given local storage
/// implementation.
/// * The chain being operated is called the "local chain" or just the "chain".
/// * As a rule, operations are considered successful (and communication may stop) when
///   they succeeded in gathering a quorum of responses.
#[derive(Debug)]
pub struct ChainClient<ValidatorNodeProvider, Storage>
where
    Storage: linera_storage::Storage,
{
    /// The Linera [`Client`] that manages operations for this chain client.
    #[debug(skip)]
    client: Arc<Client<ValidatorNodeProvider, Storage>>,
    /// The off-chain chain ID.
    chain_id: ChainId,
    /// The ID of the admin chain.
    #[debug(skip)]
    admin_id: ChainId,
    /// The client options.
    #[debug(skip)]
    options: ChainClientOptions,
}

impl<P, S> Clone for ChainClient<P, S>
where
    S: linera_storage::Storage,
{
    fn clone(&self) -> Self {
        Self {
            client: self.client.clone(),
            chain_id: self.chain_id,
            admin_id: self.admin_id,
            options: self.options.clone(),
        }
    }
}

/// Error type for [`ChainClient`].
#[derive(Debug, Error)]
pub enum ChainClientError {
    #[error("Local node operation failed: {0}")]
    LocalNodeError(#[from] LocalNodeError),

    #[error("Remote node operation failed: {0}")]
    RemoteNodeError(#[from] NodeError),

    #[error(transparent)]
    ArithmeticError(#[from] ArithmeticError),

    #[error("JSON (de)serialization error: {0}")]
    JsonError(#[from] serde_json::Error),

    #[error("Chain operation failed: {0}")]
    ChainError(#[from] ChainError),

    #[error(transparent)]
    CommunicationError(#[from] CommunicationError<NodeError>),

    #[error("Internal error within chain client: {0}")]
    InternalError(&'static str),

    #[error(
        "Cannot accept a certificate from an unknown committee in the future. \
         Please synchronize the local view of the admin chain"
    )]
    CommitteeSynchronizationError,

    #[error("The local node is behind the trusted state in wallet and needs synchronization with validators")]
    WalletSynchronizationError,

    #[error("The state of the client is incompatible with the proposed block: {0}")]
    BlockProposalError(&'static str),

    #[error(
        "Cannot accept a certificate from a committee that was retired. \
         Try a newer certificate from the same origin"
    )]
    CommitteeDeprecationError,

    #[error("Protocol error within chain client: {0}")]
    ProtocolError(&'static str),

    #[error("No key available to interact with chain {0}")]
    CannotFindKeyForChain(ChainId),

    #[error("Found several possible identities to interact with chain {0}")]
    FoundMultipleKeysForChain(ChainId),

    #[error(transparent)]
    ViewError(#[from] ViewError),

    #[error(
        "Failed to download certificates and update local node to the next height \
         {target_next_block_height} of chain {chain_id:?}"
    )]
    CannotDownloadCertificates {
        chain_id: ChainId,
        target_next_block_height: BlockHeight,
    },
}

impl From<Infallible> for ChainClientError {
    fn from(infallible: Infallible) -> Self {
        match infallible {}
    }
}

// We never want to pass the DashMap references over an `await` point, for fear of
// deadlocks. The following construct will cause a (relatively) helpful error if we do.

pub struct Unsend<T> {
    inner: T,
    _phantom: std::marker::PhantomData<*mut u8>,
}

impl<T> Unsend<T> {
    fn new(inner: T) -> Self {
        Self {
            inner,
            _phantom: Default::default(),
        }
    }
}

impl<T: Deref> Deref for Unsend<T> {
    type Target = T::Target;
    fn deref(&self) -> &T::Target {
        self.inner.deref()
    }
}

impl<T: DerefMut> DerefMut for Unsend<T> {
    fn deref_mut(&mut self) -> &mut T::Target {
        self.inner.deref_mut()
    }
}

pub type ChainGuard<'a, T> = Unsend<DashMapRef<'a, ChainId, T>>;
pub type ChainGuardMut<'a, T> = Unsend<DashMapRefMut<'a, ChainId, T>>;
pub type ChainGuardMapped<'a, T> = Unsend<DashMapMappedRef<'a, ChainId, ChainClientState, T>>;

impl<P: 'static, S: Storage> ChainClient<P, S> {
    /// Gets a shared reference to the chain's state.
    #[instrument(level = "trace", skip(self))]
    pub fn state(&self) -> ChainGuard<ChainClientState> {
        Unsend::new(
            self.client
                .chains
                .get(&self.chain_id)
                .expect("Chain client constructed for invalid chain"),
        )
    }

    /// Gets a mutable reference to the state.
    /// Beware: this will block any other reference to any chain's state!
    #[instrument(level = "trace", skip(self))]
    fn state_mut(&self) -> ChainGuardMut<ChainClientState> {
        Unsend::new(
            self.client
                .chains
                .get_mut(&self.chain_id)
                .expect("Chain client constructed for invalid chain"),
        )
    }

    /// Gets the per-`ChainClient` options.
    #[instrument(level = "trace", skip(self))]
    pub fn options_mut(&mut self) -> &mut ChainClientOptions {
        &mut self.options
    }

    /// Gets the ID of the associated chain.
    #[instrument(level = "trace", skip(self))]
    pub fn chain_id(&self) -> ChainId {
        self.chain_id
    }

    /// Gets the hash of the latest known block.
    #[instrument(level = "trace", skip(self))]
    pub fn block_hash(&self) -> Option<CryptoHash> {
        self.state().block_hash()
    }

    /// Gets the earliest possible timestamp for the next block.
    #[instrument(level = "trace", skip(self))]
    pub fn timestamp(&self) -> Timestamp {
        self.state().timestamp()
    }

    /// Gets the next block height.
    #[instrument(level = "trace", skip(self))]
    pub fn next_block_height(&self) -> BlockHeight {
        self.state().next_block_height()
    }

    /// Gets a guarded reference to the next pending block.
    #[instrument(level = "trace", skip(self))]
    pub fn pending_proposal(&self) -> ChainGuardMapped<Option<Proposal>> {
        Unsend::new(self.state().inner.map(|state| state.pending_proposal()))
    }

    /// Gets a guarded reference to the set of pending blobs.
    #[instrument(level = "trace", skip(self))]
    pub fn pending_blobs(&self) -> ChainGuardMapped<BTreeMap<BlobId, Blob>> {
        Unsend::new(self.state().inner.map(|state| state.pending_blobs()))
    }
}

enum ReceiveCertificateMode {
    NeedsCheck,
    AlreadyChecked,
}

enum CheckCertificateResult {
    OldEpoch,
    New,
    FutureEpoch,
}

/// Creates a compressed Contract, Service and bytecode.
#[cfg(not(target_arch = "wasm32"))]
pub async fn create_bytecode_blobs(
    contract: Bytecode,
    service: Bytecode,
) -> (Blob, Blob, BytecodeId) {
    let (compressed_contract, compressed_service) =
        tokio::task::spawn_blocking(move || (contract.compress(), service.compress()))
            .await
            .expect("Compression should not panic");
    let contract_blob = Blob::new_contract_bytecode(compressed_contract);
    let service_blob = Blob::new_service_bytecode(compressed_service);
    let bytecode_id = BytecodeId::new(contract_blob.id().hash, service_blob.id().hash);
    (contract_blob, service_blob, bytecode_id)
}

impl<P, S> ChainClient<P, S>
where
    P: ValidatorNodeProvider + Sync + 'static,
    S: Storage + Clone + Send + Sync + 'static,
{
    /// Obtains a `ChainStateView` for this client's chain.
    #[instrument(level = "trace")]
    pub async fn chain_state_view(
        &self,
    ) -> Result<OwnedRwLockReadGuard<ChainStateView<S::Context>>, LocalNodeError> {
        self.client.local_node.chain_state_view(self.chain_id).await
    }

    /// Subscribes to notifications from this client's chain.
    #[instrument(level = "trace")]
    pub async fn subscribe(&self) -> Result<NotificationStream, LocalNodeError> {
        Ok(Box::pin(UnboundedReceiverStream::new(
            self.client.notifier.subscribe(vec![self.chain_id]),
        )))
    }

    /// Returns the storage client used by this client's local node.
    #[instrument(level = "trace")]
    pub fn storage_client(&self) -> S {
        self.client.storage_client().clone()
    }

    /// Obtains the basic `ChainInfo` data for the local chain.
    #[instrument(level = "trace")]
    pub async fn chain_info(&self) -> Result<Box<ChainInfo>, LocalNodeError> {
        let query = ChainInfoQuery::new(self.chain_id);
        let response = self
            .client
            .local_node
            .handle_chain_info_query(query)
            .await?;
        self.update_from_info(&response.info);
        Ok(response.info)
    }

    /// Obtains the basic `ChainInfo` data for the local chain, with chain manager values.
    #[instrument(level = "trace")]
    pub async fn chain_info_with_manager_values(&self) -> Result<Box<ChainInfo>, LocalNodeError> {
        let query = ChainInfoQuery::new(self.chain_id).with_manager_values();
        let response = self
            .client
            .local_node
            .handle_chain_info_query(query)
            .await?;
        self.update_from_info(&response.info);
        Ok(response.info)
    }

    /// Obtains up to `self.options.max_pending_message_bundles` pending message bundles for the
    /// local chain.
    #[instrument(level = "trace")]
    async fn pending_message_bundles(&self) -> Result<Vec<IncomingBundle>, ChainClientError> {
        let query = ChainInfoQuery::new(self.chain_id).with_pending_message_bundles();
        let info = self
            .client
            .local_node
            .handle_chain_info_query(query)
            .await?
            .info;
        {
            let state = self.state();
            ensure!(
                state.has_other_owners(&info.manager.ownership)
                    || info.next_block_height == state.next_block_height(),
                ChainClientError::WalletSynchronizationError
            );
        }
        if info.next_block_height != BlockHeight::ZERO && self.options.message_policy.is_ignore() {
            return Ok(Vec::new()); // OpenChain is already received, others are ignored.
        }

        let mut rearranged = false;
        let mut pending_message_bundles = info.requested_pending_message_bundles;

        // The first incoming message of any child chain must be `OpenChain`. We must have it in
        // our inbox, and include it before all other messages.
        if info.next_block_height == BlockHeight::ZERO
            && info
                .description
                .ok_or_else(|| LocalNodeError::InactiveChain(self.chain_id))?
                .is_child()
        {
            // The first incoming message of any child chain must be `OpenChain`. We must have it in
            // our inbox, and include it before all other messages.
            rearranged = IncomingBundle::put_openchain_at_front(&mut pending_message_bundles);
            ensure!(rearranged, LocalNodeError::InactiveChain(self.chain_id));
        }

        if self.options.message_policy.is_ignore() {
            // Ignore messages other than OpenChain.
            if rearranged {
                return Ok(pending_message_bundles[0..1].to_vec());
            } else {
                return Ok(Vec::new());
            }
        }

        Ok(pending_message_bundles
            .into_iter()
            .filter_map(|mut bundle| {
                self.options
                    .message_policy
                    .must_handle(&mut bundle)
                    .then_some(bundle)
            })
            .take(self.options.max_pending_message_bundles)
            .collect())
    }

    /// Obtains the current epoch of the given chain as well as its set of trusted committees.
    #[instrument(level = "trace")]
    pub async fn epoch_and_committees(
        &self,
        chain_id: ChainId,
    ) -> Result<(Option<Epoch>, BTreeMap<Epoch, Committee>), LocalNodeError> {
        let query = ChainInfoQuery::new(chain_id).with_committees();
        let info = self
            .client
            .local_node
            .handle_chain_info_query(query)
            .await?
            .info;
        let epoch = info.epoch;
        let committees = info
            .requested_committees
            .ok_or(LocalNodeError::InvalidChainInfoResponse)?;
        Ok((epoch, committees))
    }

    /// Obtains the epochs of the committees trusted by the local chain.
    #[instrument(level = "trace")]
    pub async fn epochs(&self) -> Result<Vec<Epoch>, LocalNodeError> {
        let (_epoch, committees) = self.epoch_and_committees(self.chain_id).await?;
        Ok(committees.into_keys().collect())
    }

    /// Obtains the committee for the current epoch of the local chain.
    #[instrument(level = "trace")]
    pub async fn local_committee(&self) -> Result<Committee, LocalNodeError> {
        let (epoch, mut committees) = self.epoch_and_committees(self.chain_id).await?;
        committees
            .remove(
                epoch
                    .as_ref()
                    .ok_or(LocalNodeError::InactiveChain(self.chain_id))?,
            )
            .ok_or(LocalNodeError::InactiveChain(self.chain_id))
    }

    /// Obtains all the committees trusted by either the local chain or its admin chain. Also
    /// return the latest trusted epoch.
    #[instrument(level = "trace")]
    async fn known_committees(
        &self,
    ) -> Result<(BTreeMap<Epoch, Committee>, Epoch), LocalNodeError> {
        let (epoch, mut committees) = self.epoch_and_committees(self.chain_id).await?;
        let (admin_epoch, admin_committees) = self.epoch_and_committees(self.admin_id).await?;
        committees.extend(admin_committees);
        let epoch = std::cmp::max(epoch.unwrap_or_default(), admin_epoch.unwrap_or_default());
        Ok((committees, epoch))
    }

    #[instrument(level = "trace")]
    fn make_nodes(&self, committee: &Committee) -> Result<Vec<RemoteNode<P::Node>>, NodeError> {
        Ok(self
            .client
            .validator_node_provider
            .make_nodes(committee)?
            .map(|(name, node)| RemoteNode { name, node })
            .collect())
    }

    /// Obtains the validators trusted by the local chain.
    #[instrument(level = "trace")]
    async fn validator_nodes(&self) -> Result<Vec<RemoteNode<P::Node>>, ChainClientError> {
        match self.local_committee().await {
            Ok(committee) => Ok(self.make_nodes(&committee)?),
            Err(LocalNodeError::InactiveChain(_)) => Ok(Vec::new()),
            Err(LocalNodeError::WorkerError(WorkerError::ChainError(error)))
                if matches!(*error, ChainError::InactiveChain(_)) =>
            {
                Ok(Vec::new())
            }
            Err(e) => Err(e.into()),
        }
    }

    /// Obtains the current epoch of the local chain.
    #[instrument(level = "trace")]
    async fn epoch(&self) -> Result<Epoch, LocalNodeError> {
        self.chain_info()
            .await?
            .epoch
            .ok_or(LocalNodeError::InactiveChain(self.chain_id))
    }

    /// Obtains the identity of the current owner of the chain. Returns an error if we have the
    /// private key for more than one identity.
    #[instrument(level = "trace")]
    pub async fn identity(&self) -> Result<Owner, ChainClientError> {
        let manager = self.chain_info().await?.manager;
        ensure!(
            manager.ownership.is_active(),
            LocalNodeError::InactiveChain(self.chain_id)
        );
        let state = self.state();
        let mut our_identities = manager
            .ownership
            .all_owners()
            .chain(&manager.leader)
            .filter(|owner| state.known_key_pairs().contains_key(owner));
        let Some(identity) = our_identities.next() else {
            return Err(ChainClientError::CannotFindKeyForChain(self.chain_id));
        };
        ensure!(
            our_identities.all(|id| id == identity),
            ChainClientError::FoundMultipleKeysForChain(self.chain_id)
        );
        Ok(*identity)
    }

    /// Obtains the key pair associated to the current identity.
    #[instrument(level = "trace")]
    pub async fn key_pair(&self) -> Result<KeyPair, ChainClientError> {
        let id = self.identity().await?;
        Ok(self
            .state()
            .known_key_pairs()
            .get(&id)
            .expect("key should be known at this point")
            .copy())
    }

    /// Obtains the public key associated to the current identity.
    #[instrument(level = "trace")]
    pub async fn public_key(&self) -> Result<PublicKey, ChainClientError> {
        Ok(self.key_pair().await?.public())
    }

    /// Prepares the chain for the next operation, i.e. makes sure we have synchronized it up to
    /// its current height and are not missing any received messages from the inbox.
    #[instrument(level = "trace")]
    pub async fn prepare_chain(&self) -> Result<Box<ChainInfo>, ChainClientError> {
        #[cfg(with_metrics)]
        let _latency = metrics::PREPARE_CHAIN_LATENCY.measure_latency();

        let mut info = self.synchronize_until(self.next_block_height()).await?;

        if self.state().has_other_owners(&info.manager.ownership) {
            // For chains with any owner other than ourselves, we could be missing recent
            // certificates created by other owners. Further synchronize blocks from the network.
            // This is a best-effort that depends on network conditions.
            let nodes = self.validator_nodes().await?;
            info = self.synchronize_chain_state(&nodes, self.chain_id).await?;
        }

        let result = self
            .chain_state_view()
            .await?
            .validate_incoming_bundles()
            .await;
        if matches!(result, Err(ChainError::MissingCrossChainUpdate { .. })) {
            self.find_received_certificates().await?;
        }
        self.update_from_info(&info);
        Ok(info)
    }

    // Verifies that our local storage contains enough history compared to the
    // expected block height. Otherwise, downloads the missing history from the
    // network.
    pub async fn synchronize_until(
        &self,
        next_block_height: BlockHeight,
    ) -> Result<Box<ChainInfo>, ChainClientError> {
        let nodes = self.validator_nodes().await?;
        let info = self
            .client
            .download_certificates(&nodes, self.chain_id, next_block_height)
            .await?;
        if info.next_block_height == next_block_height {
            // Check that our local node has the expected block hash.
            ensure!(
                self.block_hash() == info.block_hash,
                ChainClientError::InternalError("Invalid chain of blocks in local node")
            );
        }
        Ok(info)
    }

    /// Submits a validated block for finalization and returns the confirmed block certificate.
    #[instrument(level = "trace", skip(committee, certificate))]
    async fn finalize_block(
        &self,
        committee: &Committee,
        certificate: ValidatedBlockCertificate,
    ) -> Result<ConfirmedBlockCertificate, ChainClientError> {
        let hashed_value = Hashed::new(ConfirmedBlock::new(
            certificate.inner().block().clone().into(),
        ));
        let finalize_action = CommunicateAction::FinalizeBlock {
            certificate,
            delivery: self.options.cross_chain_message_delivery,
        };
        let certificate = self
            .communicate_chain_action(committee, finalize_action, hashed_value)
            .await?;
        self.receive_certificate_and_update_validators_internal(
            certificate.clone(),
            ReceiveCertificateMode::AlreadyChecked,
        )
        .await?;
        Ok(certificate)
    }

    /// Submits a block proposal to the validators.
    #[instrument(level = "trace", skip(committee, proposal, value))]
    async fn submit_block_proposal<T: ProcessableCertificate>(
        &self,
        committee: &Committee,
        proposal: Box<BlockProposal>,
        value: Hashed<T>,
    ) -> Result<GenericCertificate<T>, ChainClientError> {
        // Remember what we are trying to do before sending the proposal to the validators.
        self.state_mut()
            .set_pending_proposal(proposal.content.proposal.clone());
        let required_blob_ids = value.inner().required_blob_ids();
        let proposed_blobs = proposal.blobs.clone();
        let submit_action = CommunicateAction::SubmitBlock {
            proposal,
            blob_ids: required_blob_ids,
        };
        let certificate = self
            .communicate_chain_action(committee, submit_action, value)
            .await?;
        self.process_certificate(certificate.clone(), proposed_blobs)
            .await?;
        Ok(certificate)
    }

    /// Attempts to update all validators about the local chain.
    #[instrument(level = "trace", skip(old_committee))]
    pub async fn update_validators(
        &self,
        old_committee: Option<&Committee>,
    ) -> Result<(), ChainClientError> {
        // Communicate the new certificate now.
        let next_block_height = self.next_block_height();
        if let Some(old_committee) = old_committee {
            self.communicate_chain_updates(
                old_committee,
                self.chain_id,
                next_block_height,
                self.options.cross_chain_message_delivery,
            )
            .await?
        };
        if let Ok(new_committee) = self.local_committee().await {
            if Some(&new_committee) != old_committee {
                // If the configuration just changed, communicate to the new committee as well.
                // (This is actually more important that updating the previous committee.)
                let next_block_height = self.next_block_height();
                self.communicate_chain_updates(
                    &new_committee,
                    self.chain_id,
                    next_block_height,
                    self.options.cross_chain_message_delivery,
                )
                .await?;
            }
        }
        Ok(())
    }

    /// Broadcasts certified blocks to validators.
    #[instrument(level = "trace", skip(committee, delivery))]
    async fn communicate_chain_updates(
        &self,
        committee: &Committee,
        chain_id: ChainId,
        height: BlockHeight,
        delivery: CrossChainMessageDelivery,
    ) -> Result<(), ChainClientError> {
        let local_node = self.client.local_node.clone();
        let nodes = self.make_nodes(committee)?;
        let n_validators = nodes.len();
        let chain_worker_count =
            std::cmp::max(1, self.client.max_loaded_chains.get() / n_validators);
        communicate_with_quorum(
            &nodes,
            committee,
            |_: &()| (),
            |remote_node| {
                let mut updater = ValidatorUpdater {
                    chain_worker_count,
                    remote_node,
                    local_node: local_node.clone(),
                };
                Box::pin(async move {
                    updater
                        .send_chain_information(chain_id, height, delivery)
                        .await
                })
            },
            self.options.grace_period,
        )
        .await?;
        Ok(())
    }

    /// Broadcasts certified blocks and optionally a block proposal, certificate or
    /// leader timeout request.
    ///
    /// In that case, it verifies that the validator votes are for the provided value,
    /// and returns a certificate.
    #[instrument(level = "trace", skip(committee, action, value))]
    async fn communicate_chain_action<T: CertificateValue>(
        &self,
        committee: &Committee,
        action: CommunicateAction,
        value: Hashed<T>,
    ) -> Result<GenericCertificate<T>, ChainClientError> {
        let local_node = self.client.local_node.clone();
        let nodes = self.make_nodes(committee)?;
        let n_validators = nodes.len();
        let chain_worker_count =
            std::cmp::max(1, self.client.max_loaded_chains.get() / n_validators);
        let ((votes_hash, votes_round), votes) = communicate_with_quorum(
            &nodes,
            committee,
            |vote: &LiteVote| (vote.value.value_hash, vote.round),
            |remote_node| {
                let mut updater = ValidatorUpdater {
                    chain_worker_count,
                    remote_node,
                    local_node: local_node.clone(),
                };
                let action = action.clone();
                Box::pin(async move { updater.send_chain_update(action).await })
            },
            self.options.grace_period,
        )
        .await?;
        ensure!(
            (votes_hash, votes_round) == (value.hash(), action.round()),
            ChainClientError::ProtocolError("Unexpected response from validators")
        );
        // Certificate is valid because
        // * `communicate_with_quorum` ensured a sufficient "weight" of
        // (non-error) answers were returned by validators.
        // * each answer is a vote signed by the expected validator.
        let certificate = LiteCertificate::try_from_votes(votes)
            .ok_or_else(|| {
                ChainClientError::InternalError("Vote values or rounds don't match; this is a bug")
            })?
            .with_value(value)
            .ok_or_else(|| {
                ChainClientError::ProtocolError("A quorum voted for an unexpected value")
            })?;
        Ok(certificate)
    }

    /// Processes the confirmed block certificate and its ancestors in the local node, then
    /// updates the validators up to that certificate.
    #[instrument(level = "trace", skip(certificate, mode))]
    async fn receive_certificate_and_update_validators_internal(
        &self,
        certificate: ConfirmedBlockCertificate,
        mode: ReceiveCertificateMode,
    ) -> Result<(), ChainClientError> {
        let block_chain_id = certificate.block().header.chain_id;
        let block_height = certificate.block().header.height;

        self.receive_certificate_internal(certificate, mode, None)
            .await?;

        // Make sure a quorum of validators (according to our new local committee) are up-to-date
        // for data availability.
        let local_committee = self.local_committee().await?;
        self.communicate_chain_updates(
            &local_committee,
            block_chain_id,
            block_height.try_add_one()?,
            CrossChainMessageDelivery::Blocking,
        )
        .await?;
        Ok(())
    }

    /// Processes the confirmed block certificate in the local node. Also downloads and processes
    /// all ancestors that are still missing.
    #[instrument(level = "trace", skip(certificate, mode))]
    async fn receive_certificate_internal(
        &self,
        certificate: ConfirmedBlockCertificate,
        mode: ReceiveCertificateMode,
        nodes: Option<Vec<RemoteNode<P::Node>>>,
    ) -> Result<(), ChainClientError> {
        let block = certificate.block();

        // Verify the certificate before doing any expensive networking.
        let (committees, max_epoch) = self.known_committees().await?;
        ensure!(
            block.header.epoch <= max_epoch,
            ChainClientError::CommitteeSynchronizationError
        );
        let remote_committee = committees
            .get(&block.header.epoch)
            .ok_or_else(|| ChainClientError::CommitteeDeprecationError)?;
        if let ReceiveCertificateMode::NeedsCheck = mode {
            certificate.check(remote_committee)?;
        }
        // Recover history from the network.
        let nodes = if let Some(nodes) = nodes {
            nodes
        } else {
            // We assume that the committee that signed the certificate is still active.
            self.make_nodes(remote_committee)?
        };
        self.client
            .download_certificates(&nodes, block.header.chain_id, block.header.height)
            .await?;
        // Process the received operations. Download required hashed certificate values if
        // necessary.
        if let Err(err) = self.process_certificate(certificate.clone(), vec![]).await {
            match &err {
                LocalNodeError::BlobsNotFound(blob_ids) => {
                    let blobs = RemoteNode::download_blobs(blob_ids, &nodes)
                        .await
                        .ok_or(err)?;
                    self.process_certificate(certificate, blobs).await?;
                }
                _ => {
                    // The certificate is not as expected. Give up.
                    warn!("Failed to process network hashed certificate value");
                    return Err(err.into());
                }
            }
        }

        Ok(())
    }

    /// Downloads and processes all confirmed block certificates that sent any message to this
    /// chain, including their ancestors.
    #[instrument(level = "trace")]
    async fn synchronize_received_certificates_from_validator(
        &self,
        chain_id: ChainId,
        remote_node: &RemoteNode<P::Node>,
        chain_worker_limit: usize,
    ) -> Result<ReceivedCertificatesFromValidator, ChainClientError> {
        let mut tracker = self
            .chain_state_view()
            .await?
            .received_certificate_trackers
            .get()
            .get(&remote_node.name)
            .copied()
            .unwrap_or(0);
        let (committees, max_epoch) = self.known_committees().await?;

        // Retrieve the list of newly received certificates from this validator.
        let query = ChainInfoQuery::new(chain_id).with_received_log_excluding_first_n(tracker);
        let info = remote_node.handle_chain_info_query(query).await?;
        let remote_log = info.requested_received_log;
        let remote_max_heights = Self::max_height_per_chain(&remote_log);

        // Obtain the next block height we need in the local node, for each chain.
        let local_next_heights = self
            .client
            .local_node
            .next_block_heights(remote_max_heights.keys(), chain_worker_limit)
            .await?;

        // We keep track of the height we've successfully downloaded and checked, per chain.
        let mut downloaded_heights = BTreeMap::new();
        // And we make a list of chains we already fully have locally. We need to make sure to
        // put all their sent messages into the inbox.
        let mut other_sender_chains = Vec::new();

        let certificate_hashes = future::try_join_all(remote_max_heights.into_iter().filter_map(
            |(sender_chain_id, remote_height)| {
                let local_next = *local_next_heights.get(&sender_chain_id)?;
                if let Ok(height) = local_next.try_sub_one() {
                    downloaded_heights.insert(sender_chain_id, height);
                }

                let Some(diff) = remote_height.0.checked_sub(local_next.0) else {
                    // Our highest, locally-known block is higher than any block height
                    // from the current batch. Skip this batch, but remember to wait for
                    // the messages to be delivered to the inboxes.
                    other_sender_chains.push(sender_chain_id);
                    return None;
                };

                // Find the hashes of the blocks we need.
                let range = BlockHeightRange::multi(local_next, diff.saturating_add(1));
                Some(remote_node.fetch_sent_certificate_hashes(sender_chain_id, range))
            },
        ))
        .await?
        .into_iter()
        .flatten()
        .collect();

        // Download the block certificates.
        let remote_certificates = remote_node
            .download_certificates(certificate_hashes)
            .await?;

        // Check the signatures and keep only the ones that are valid.
        let mut certificates = Vec::new();
        for confirmed_block_certificate in remote_certificates {
            let block_header = &confirmed_block_certificate.inner().block().header;
            let sender_chain_id = block_header.chain_id;
            let height = block_header.height;
            let epoch = block_header.epoch;
            match self.check_certificate(max_epoch, &committees, &confirmed_block_certificate)? {
                CheckCertificateResult::FutureEpoch => {
                    warn!(
                        "Postponing received certificate from {sender_chain_id:.8} at height \
                         {height} from future epoch {epoch}"
                    );
                    // Do not process this certificate now. It can still be
                    // downloaded later, once our committee is updated.
                }
                CheckCertificateResult::OldEpoch => {
                    // This epoch is not recognized any more. Let's skip the certificate.
                    // If a higher block with a recognized epoch comes up later from the
                    // same chain, the call to `receive_certificate` below will download
                    // the skipped certificate again.
                    warn!("Skipping received certificate from past epoch {epoch:?}");
                }
                CheckCertificateResult::New => {
                    downloaded_heights
                        .entry(sender_chain_id)
                        .and_modify(|h| *h = height.max(*h))
                        .or_insert(height);
                    certificates.push(confirmed_block_certificate);
                }
            }
        }

        // Increase the tracker up to the first position we haven't downloaded.
        for entry in remote_log {
            if downloaded_heights
                .get(&entry.chain_id)
                .is_some_and(|h| *h >= entry.height)
            {
                tracker += 1;
            } else {
                break;
            }
        }

        Ok(ReceivedCertificatesFromValidator {
            name: remote_node.name,
            tracker,
            certificates,
            other_sender_chains,
        })
    }

    #[instrument(
        level = "trace", skip_all,
        fields(certificate_hash = ?incoming_certificate.hash()),
    )]
    fn check_certificate(
        &self,
        highest_known_epoch: Epoch,
        committees: &BTreeMap<Epoch, Committee>,
        incoming_certificate: &ConfirmedBlockCertificate,
    ) -> Result<CheckCertificateResult, NodeError> {
        let block = incoming_certificate.block();
        // Check that certificates are valid w.r.t one of our trusted committees.
        if block.header.epoch > highest_known_epoch {
            return Ok(CheckCertificateResult::FutureEpoch);
        }
        if let Some(known_committee) = committees.get(&block.header.epoch) {
            // This epoch is recognized by our chain. Let's verify the
            // certificate.
            incoming_certificate.check(known_committee)?;
            Ok(CheckCertificateResult::New)
        } else {
            // We don't accept a certificate from a committee that was retired.
            Ok(CheckCertificateResult::OldEpoch)
        }
    }

    /// Processes the results of [`synchronize_received_certificates_from_validator`] and updates
    /// the trackers for the validators.
    #[tracing::instrument(level = "trace", skip(received_certificates_batches))]
    async fn receive_certificates_from_validators(
        &self,
        received_certificates_batches: Vec<ReceivedCertificatesFromValidator>,
    ) {
        let validator_count = received_certificates_batches.len();
        let mut other_sender_chains = BTreeSet::new();
        let mut certificates =
            BTreeMap::<ChainId, BTreeMap<BlockHeight, ConfirmedBlockCertificate>>::new();
        let mut new_trackers = BTreeMap::new();
        for response in received_certificates_batches {
            other_sender_chains.extend(response.other_sender_chains);
            new_trackers.insert(response.name, response.tracker);
            for certificate in response.certificates {
                certificates
                    .entry(certificate.block().header.chain_id)
                    .or_default()
                    .insert(certificate.block().header.height, certificate);
            }
        }
        let certificate_count = certificates.values().map(BTreeMap::len).sum::<usize>();

        tracing::info!(
            "Received {certificate_count} certificates from {validator_count} validator(s)."
        );

        // We would like to use all chain workers, but we need to keep some of them free, because
        // handling the certificates can trigger messages to other chains, and putting these in
        // the inbox requires the recipient chain's worker, too.
        let chain_worker_limit = (self.client.max_loaded_chains.get() / 2).max(1);

        // Process the certificates sorted by chain and in ascending order of block height.
        let stream = stream::iter(certificates.into_values().map(|certificates| {
            let client = self.clone();
            async move {
                for certificate in certificates.into_values() {
                    let hash = certificate.hash();
                    let mode = ReceiveCertificateMode::AlreadyChecked;
                    if let Err(e) = client
                        .receive_certificate_internal(certificate, mode, None)
                        .await
                    {
                        warn!("Received invalid certificate {hash}: {e}");
                    }
                }
            }
        }))
        .buffer_unordered(chain_worker_limit);
        stream.for_each(future::ready).await;

        // Certificates for these chains were omitted from `certificates` because they were
        // already processed locally. If they were processed in a concurrent task, it is not
        // guaranteed that their cross-chain messages were already handled.
        let stream = stream::iter(other_sender_chains.into_iter().map(|chain_id| {
            let local_node = self.client.local_node.clone();
            async move {
                if let Err(error) = local_node
                    .retry_pending_cross_chain_requests(chain_id)
                    .await
                {
                    error!("Failed to retry outgoing messages from {chain_id}: {error}");
                }
            }
        }))
        .buffer_unordered(chain_worker_limit);
        stream.for_each(future::ready).await;

        // Update the trackers.
        if let Err(error) = self
            .client
            .local_node
            .update_received_certificate_trackers(self.chain_id, new_trackers)
            .await
        {
            error!(
                "Failed to update the certificate trackers for chain {:.8}: {error}",
                self.chain_id
            );
        }
    }

    /// Attempts to download new received certificates.
    ///
    /// This is a best effort: it will only find certificates that have been confirmed
    /// amongst sufficiently many validators of the current committee of the target
    /// chain.
    ///
    /// However, this should be the case whenever a sender's chain is still in use and
    /// is regularly upgraded to new committees.
    #[instrument(level = "trace")]
    async fn find_received_certificates(&self) -> Result<(), ChainClientError> {
        #[cfg(with_metrics)]
        let _latency = metrics::FIND_RECEIVED_CERTIFICATES_LATENCY.measure_latency();

        // Use network information from the local chain.
        let chain_id = self.chain_id;
        let local_committee = self.local_committee().await?;
        let nodes = self.make_nodes(&local_committee)?;
        let client = self.clone();
        // Proceed to downloading received certificates. Split the available chain workers so that
        // the tasks don't use more than the limit in total.
        let chain_worker_limit =
            (self.client.max_loaded_chains.get() / local_committee.validators().len()).max(1);
        let result = communicate_with_quorum(
            &nodes,
            &local_committee,
            |_| (),
            |remote_node| {
                let client = client.clone();
                Box::pin(async move {
                    client
                        .synchronize_received_certificates_from_validator(
                            chain_id,
                            &remote_node,
                            chain_worker_limit,
                        )
                        .await
                })
            },
            self.options.grace_period,
        )
        .await;
        let received_certificate_batches = match result {
            Ok(((), received_certificate_batches)) => received_certificate_batches,
            Err(CommunicationError::Trusted(NodeError::InactiveChain(id))) if id == chain_id => {
                // The chain is visibly not active (yet or any more) so there is no need
                // to synchronize received certificates.
                return Ok(());
            }
            Err(error) => {
                return Err(error.into());
            }
        };
        self.receive_certificates_from_validators(received_certificate_batches)
            .await;
        Ok(())
    }

    /// Sends money.
    #[instrument(level = "trace")]
    pub async fn transfer(
        &self,
        owner: Option<Owner>,
        amount: Amount,
        recipient: Recipient,
    ) -> Result<ClientOutcome<ConfirmedBlockCertificate>, ChainClientError> {
        // TODO(#467): check the balance of `owner` before signing any block proposal.
        self.execute_operation(Operation::System(SystemOperation::Transfer {
            owner,
            recipient,
            amount,
        }))
        .await
    }

    /// Verify if a data blob is readable from storage.
    // TODO(#2490): Consider removing or renaming this.
    #[instrument(level = "trace")]
    pub async fn read_data_blob(
        &self,
        hash: CryptoHash,
    ) -> Result<ClientOutcome<ConfirmedBlockCertificate>, ChainClientError> {
        let blob_id = BlobId {
            hash,
            blob_type: BlobType::Data,
        };
        self.execute_operation(Operation::System(SystemOperation::ReadBlob { blob_id }))
            .await
    }

    /// Claims money in a remote chain.
    #[instrument(level = "trace")]
    pub async fn claim(
        &self,
        owner: Owner,
        target_id: ChainId,
        recipient: Recipient,
        amount: Amount,
    ) -> Result<ClientOutcome<ConfirmedBlockCertificate>, ChainClientError> {
        self.execute_operation(Operation::System(SystemOperation::Claim {
            owner,
            target_id,
            recipient,
            amount,
        }))
        .await
    }

    /// Handles the certificate in the local node and the resulting notifications.
    #[instrument(level = "trace", skip(certificate))]
    async fn process_certificate<T: ProcessableCertificate>(
        &self,
        certificate: GenericCertificate<T>,
        blobs: Vec<Blob>,
    ) -> Result<(), LocalNodeError> {
        let info = self
            .client
            .handle_certificate(certificate, blobs)
            .await?
            .info;
        self.update_from_info(&info);
        Ok(())
    }

    /// Updates the latest block and next block height and round information from the chain info.
    #[instrument(level = "trace", skip(info))]
    fn update_from_info(&self, info: &ChainInfo) {
        if info.chain_id == self.chain_id {
            self.state_mut().update_from_info(info);
        }
    }

    /// Requests a leader timeout vote from all validators. If a quorum signs it, creates a
    /// certificate and sends it to all validators, to make them enter the next round.
    #[instrument(level = "trace")]
    pub async fn request_leader_timeout(&self) -> Result<TimeoutCertificate, ChainClientError> {
        let chain_id = self.chain_id;
        let query = ChainInfoQuery::new(chain_id).with_committees();
        let info = self
            .client
            .local_node
            .handle_chain_info_query(query)
            .await?
            .info;
        let epoch = info.epoch.ok_or(LocalNodeError::InactiveChain(chain_id))?;
        let committee = info
            .requested_committees
            .ok_or(LocalNodeError::InvalidChainInfoResponse)?
            .remove(&epoch)
            .ok_or(LocalNodeError::InactiveChain(chain_id))?;
        let height = info.next_block_height;
        let round = info.manager.current_round;
        let action = CommunicateAction::RequestTimeout {
            height,
            round,
            chain_id,
        };
        let value: Hashed<Timeout> = Hashed::new(Timeout::new(chain_id, height, epoch));
        let certificate = self
            .communicate_chain_action(&committee, action, value)
            .await?;
        self.process_certificate(certificate.clone(), vec![])
            .await?;
        // The block height didn't increase, but this will communicate the timeout as well.
        self.communicate_chain_updates(
            &committee,
            chain_id,
            height,
            CrossChainMessageDelivery::NonBlocking,
        )
        .await?;
        Ok(certificate)
    }

    /// Downloads and processes any certificates we are missing for the given chain.
    #[instrument(level = "trace", skip_all)]
    pub async fn synchronize_chain_state(
        &self,
        validators: &[RemoteNode<P::Node>],
        chain_id: ChainId,
    ) -> Result<Box<ChainInfo>, ChainClientError> {
        #[cfg(with_metrics)]
        let _latency = metrics::SYNCHRONIZE_CHAIN_STATE_LATENCY.measure_latency();

        let committee = self.local_committee().await?;
        communicate_with_quorum(
            validators,
            &committee,
            |_: &()| (),
            |remote_node| {
                let client = self.clone();
                async move {
                    client
                        .try_synchronize_chain_state_from(&remote_node, chain_id)
                        .await
                }
            },
            self.options.grace_period,
        )
        .await?;

        self.client
            .local_node
            .chain_info(chain_id)
            .await
            .map_err(Into::into)
    }

    /// Downloads any certificates from the specified validator that we are missing for the given
    /// chain, and processes them.
    #[instrument(level = "trace", skip(self, remote_node, chain_id))]
    async fn try_synchronize_chain_state_from(
        &self,
        remote_node: &RemoteNode<P::Node>,
        chain_id: ChainId,
    ) -> Result<(), ChainClientError> {
        let local_info = self.client.local_node.chain_info(chain_id).await?;
        let range = BlockHeightRange {
            start: local_info.next_block_height,
            limit: None,
        };
        let query = ChainInfoQuery::new(chain_id)
            .with_sent_certificate_hashes_in_range(range)
            .with_manager_values();
        let info = remote_node.handle_chain_info_query(query).await?;

        let certificates: Vec<ConfirmedBlockCertificate> = remote_node
            .download_certificates(info.requested_sent_certificate_hashes)
            .await?;

        if !certificates.is_empty()
            && self
                .client
                .try_process_certificates(remote_node, chain_id, certificates)
                .await
                .is_none()
        {
            return Ok(());
        };
        if let Some(proposal) = info.manager.requested_proposed {
            let owner = proposal.owner;
            while let Err(original_err) = self
                .client
                .local_node
                .handle_block_proposal(*proposal.clone())
                .await
            {
                if let LocalNodeError::BlobsNotFound(blob_ids) = &original_err {
                    self.update_local_node_with_blobs_from(blob_ids.clone(), remote_node)
                        .await?;
                    continue; // We found the missing blobs: retry.
                }

                warn!(
                    "Skipping proposal from {} and validator {}: {}",
                    owner, remote_node.name, original_err
                );
                break;
            }
        }
        if let Some(locked) = info.manager.requested_locked {
            match *locked {
                LockedBlock::Fast(proposal) => {
                    let owner = proposal.owner;
                    while let Err(original_err) = self
                        .client
                        .local_node
                        .handle_block_proposal(proposal.clone())
                        .await
                    {
                        if let LocalNodeError::BlobsNotFound(blob_ids) = &original_err {
                            self.update_local_node_with_blobs_from(blob_ids.clone(), remote_node)
                                .await?;
                            continue; // We found the missing blobs: retry.
                        }

                        warn!(
                            "Skipping proposal from {} and validator {}: {}",
                            owner, remote_node.name, original_err
                        );
                        break;
                    }
                }
                LockedBlock::Regular(cert) => {
                    let hash = cert.hash();
                    if let Err(err) = self.try_process_locked_block_from(remote_node, cert).await {
                        warn!(
                            "Skipping certificate {hash} from validator {}: {err}",
                            remote_node.name
                        );
                    }
                }
            }
        }
        Ok(())
    }

    async fn try_process_locked_block_from(
        &self,
        remote_node: &RemoteNode<P::Node>,
        certificate: GenericCertificate<ValidatedBlock>,
    ) -> Result<(), ChainClientError> {
        let chain_id = certificate.inner().chain_id();
        match self.process_certificate(certificate.clone(), vec![]).await {
            Err(LocalNodeError::BlobsNotFound(blob_ids)) => {
                let mut blobs = Vec::new();
                for blob_id in blob_ids {
                    let blob_content = remote_node
                        .node
                        .download_pending_blob(chain_id, blob_id)
                        .await?;
                    blobs.push(Blob::new(blob_content));
                }
                self.process_certificate(certificate, blobs).await?;
                Ok(())
            }
            Err(err) => Err(err.into()),
            Ok(()) => Ok(()),
        }
    }

    /// Downloads and processes from the specified validator a confirmed block certificates that
    /// use the given blobs. If this succeeds, the blob will be in our storage.
    async fn update_local_node_with_blobs_from(
        &self,
        blob_ids: Vec<BlobId>,
        remote_node: &RemoteNode<P::Node>,
    ) -> Result<(), ChainClientError> {
        try_join_all(blob_ids.into_iter().map(|blob_id| async move {
            let certificate = remote_node.download_certificate_for_blob(blob_id).await?;
            // This will download all ancestors of the certificate and process all of them locally.
            self.receive_certificate(certificate).await
        }))
        .await?;

        Ok(())
    }

    /// Downloads and processes a confirmed block certificate that uses the given blob.
    /// If this succeeds, the blob will be in our storage.
    pub async fn receive_certificate_for_blob(
        &self,
        blob_id: BlobId,
    ) -> Result<(), ChainClientError> {
        self.receive_certificates_for_blobs(vec![blob_id]).await
    }

    /// Downloads and processes confirmed block certificates that use the given blobs.
    /// If this succeeds, the blobs will be in our storage.
    pub async fn receive_certificates_for_blobs(
        &self,
        blob_ids: Vec<BlobId>,
    ) -> Result<(), ChainClientError> {
        // Deduplicate IDs.
        let blob_ids = blob_ids.into_iter().collect::<BTreeSet<_>>();
        let validators = self.validator_nodes().await?;

        let mut missing_blobs = Vec::new();
        for blob_id in blob_ids {
            let mut certificate_stream = validators
                .iter()
                .map(|remote_node| async move {
                    let cert = remote_node.download_certificate_for_blob(blob_id).await?;
                    Ok::<_, NodeError>((remote_node.clone(), cert))
                })
                .collect::<FuturesUnordered<_>>();
            loop {
                let Some(result) = certificate_stream.next().await else {
                    missing_blobs.push(blob_id);
                    break;
                };
                if let Ok((remote_node, cert)) = result {
                    if self
                        .receive_certificate_internal(
                            cert,
                            ReceiveCertificateMode::NeedsCheck,
                            Some(vec![remote_node]),
                        )
                        .await
                        .is_ok()
                    {
                        break;
                    }
                }
            }
        }

        if missing_blobs.is_empty() {
            Ok(())
        } else {
            Err(NodeError::BlobsNotFound(missing_blobs).into())
        }
    }

    /// Attempts to execute the block locally. If any incoming message execution fails, that
    /// message is rejected and execution is retried, until the block accepts only messages
    /// that succeed.
    // TODO(#2806): Measure how failing messages affect the execution times.
    #[tracing::instrument(level = "trace", skip(block))]
    async fn stage_block_execution_and_discard_failing_messages(
        &self,
        mut block: Proposal,
    ) -> Result<(ExecutedBlock, ChainInfoResponse), ChainClientError> {
        loop {
            let result = self.stage_block_execution(block.clone()).await;
            if let Err(ChainClientError::LocalNodeError(LocalNodeError::WorkerError(
                WorkerError::ChainError(chain_error),
            ))) = &result
            {
                if let ChainError::ExecutionError(
                    error,
                    ChainExecutionContext::IncomingBundle(index),
                ) = &**chain_error
                {
                    let message = block
                        .incoming_bundles
                        .get_mut(*index as usize)
                        .expect("Message at given index should exist");
                    if message.bundle.is_protected() {
                        error!("Protected incoming message failed to execute locally: {message:?}");
                    } else {
                        // Reject the faulty message from the block and continue.
                        // TODO(#1420): This is potentially a bit heavy-handed for
                        // retryable errors.
                        info!(
                            %error, origin = ?message.origin,
                            "Message failed to execute locally and will be rejected."
                        );
                        message.action = MessageAction::Reject;
                        continue;
                    }
                }
            }
            return result;
        }
    }

    /// Attempts to execute the block locally. If any attempt to read a blob fails, the blob is
    /// downloaded and execution is retried.
    #[instrument(level = "trace", skip(block))]
    async fn stage_block_execution(
        &self,
        block: Proposal,
    ) -> Result<(ExecutedBlock, ChainInfoResponse), ChainClientError> {
        loop {
            let result = self
                .client
                .local_node
                .stage_block_execution(block.clone())
                .await;
            if let Err(LocalNodeError::BlobsNotFound(blob_ids)) = &result {
                self.receive_certificates_for_blobs(blob_ids.clone())
                    .await?;
                continue; // We found the missing blob: retry.
            }
            return Ok(result?);
        }
    }

    /// Tries to read blobs from either the pending blobs or the local node's cache, or
    /// storage
    #[instrument(level = "trace")]
    async fn read_local_blobs(
        &self,
        blob_ids: impl IntoIterator<Item = BlobId> + std::fmt::Debug,
    ) -> Result<Vec<Blob>, LocalNodeError> {
        let mut blobs = Vec::new();
        for blob_id in blob_ids {
            let maybe_blob = self.pending_blobs().get(&blob_id).cloned();
            if let Some(blob) = maybe_blob {
                blobs.push(blob);
                continue;
            }

            let maybe_blob = {
                let chain_state_view = self.chain_state_view().await?;
                chain_state_view.manager.locked_blobs.get(&blob_id).await?
            };

            if let Some(blob) = maybe_blob {
                blobs.push(blob);
                continue;
            }

            if let Some(blob) = self
                .client
                .local_node
                .read_blobs_from_storage(&[blob_id])
                .await?
            {
                blobs.extend(blob);
                continue;
            }

            return Err(LocalNodeError::CannotReadLocalBlob {
                chain_id: self.chain_id,
                blob_id,
            });
        }
        Ok(blobs)
    }

    /// Executes a list of operations.
    #[instrument(level = "trace", skip(operations))]
    pub async fn execute_operations(
        &self,
        operations: Vec<Operation>,
    ) -> Result<ClientOutcome<ConfirmedBlockCertificate>, ChainClientError> {
        loop {
            // TODO(#2066): Remove boxing once the call-stack is shallower
            match Box::pin(self.execute_block(operations.clone())).await? {
                ExecuteBlockOutcome::Executed(certificate) => {
                    return Ok(ClientOutcome::Committed(certificate));
                }
                ExecuteBlockOutcome::WaitForTimeout(timeout) => {
                    return Ok(ClientOutcome::WaitForTimeout(timeout));
                }
                ExecuteBlockOutcome::Conflict(certificate) => {
                    info!(
                        height = %certificate.block().header.height,
                        "Another block was committed; retrying."
                    );
                }
            };
        }
    }

    /// Executes an operation.
    #[instrument(level = "trace", skip(operation))]
    pub async fn execute_operation(
        &self,
        operation: Operation,
    ) -> Result<ClientOutcome<ConfirmedBlockCertificate>, ChainClientError> {
        self.execute_operations(vec![operation]).await
    }

    /// Executes a new block.
    ///
    /// This must be preceded by a call to `prepare_chain()`.
    #[instrument(level = "trace", skip(operations))]
    async fn execute_block(
        &self,
        operations: Vec<Operation>,
    ) -> Result<ExecuteBlockOutcome, ChainClientError> {
        #[cfg(with_metrics)]
        let _latency = metrics::EXECUTE_BLOCK_LATENCY.measure_latency();

        let mutex = self.state().client_mutex();
        let _guard = mutex.lock_owned().await;
        match self.process_pending_block_without_prepare().await? {
            ClientOutcome::Committed(Some(certificate)) => {
                return Ok(ExecuteBlockOutcome::Conflict(certificate))
            }
            ClientOutcome::WaitForTimeout(timeout) => {
                return Ok(ExecuteBlockOutcome::WaitForTimeout(timeout))
            }
            ClientOutcome::Committed(None) => {}
        }

        let incoming_bundles = self.pending_message_bundles().await?;
        let identity = self.identity().await?;
        let confirmed_value = self
            .new_pending_block(incoming_bundles, operations, identity)
            .await?;

        match self.process_pending_block_without_prepare().await? {
            ClientOutcome::Committed(Some(certificate))
                if certificate.block() == confirmed_value.inner().block() =>
            {
                Ok(ExecuteBlockOutcome::Executed(certificate))
            }
            ClientOutcome::Committed(Some(certificate)) => {
                Ok(ExecuteBlockOutcome::Conflict(certificate))
            }
            // Should be unreachable: We did set a pending block.
            ClientOutcome::Committed(None) => Err(ChainClientError::BlockProposalError(
                "Unexpected block proposal error",
            )),
            ClientOutcome::WaitForTimeout(timeout) => {
                Ok(ExecuteBlockOutcome::WaitForTimeout(timeout))
            }
        }
    }

    /// Creates a new pending block and handles the proposal in the local node.
    /// Next time `process_pending_block_without_prepare` is called, this block will be proposed
    /// to the validators.
    #[instrument(level = "trace", skip(incoming_bundles, operations))]
    async fn new_pending_block(
        &self,
        incoming_bundles: Vec<IncomingBundle>,
        operations: Vec<Operation>,
        identity: Owner,
    ) -> Result<Hashed<ConfirmedBlock>, ChainClientError> {
        let (previous_block_hash, height, timestamp) = {
            let state = self.state();
            ensure!(
                state.pending_proposal().is_none(),
                ChainClientError::BlockProposalError(
                    "Client state already has a pending block; \
                    use the `linera retry-pending-block` command to commit that first"
                )
            );
            (
                state.block_hash(),
                state.next_block_height(),
                self.next_timestamp(&incoming_bundles, state.timestamp()),
            )
        };
        let block = Proposal {
            epoch: self.epoch().await?,
            chain_id: self.chain_id,
            incoming_bundles,
            operations,
            previous_block_hash,
            height,
            authenticated_signer: Some(identity),
            timestamp,
        };
        // Make sure every incoming message succeeds and otherwise remove them.
        // Also, compute the final certified hash while we're at it.
        let (executed_block, _) = self
            .stage_block_execution_and_discard_failing_messages(block)
            .await?;
        let blobs = self
            .read_local_blobs(executed_block.required_blob_ids())
            .await?;
        let block = &executed_block.proposal;
        let committee = self.local_committee().await?;
        let max_size = committee.policy().maximum_block_proposal_size;
        block.check_proposal_size(max_size, &blobs)?;
        self.state_mut().set_pending_proposal(block.clone());
        Ok(Hashed::new(ConfirmedBlock::new(executed_block)))
    }

    /// Returns a suitable timestamp for the next block.
    ///
    /// This will usually be the current time according to the local clock, but may be slightly
    /// ahead to make sure it's not earlier than the incoming messages or the previous block.
    #[instrument(level = "trace", skip(incoming_bundles))]
    fn next_timestamp(
        &self,
        incoming_bundles: &[IncomingBundle],
        block_time: Timestamp,
    ) -> Timestamp {
        let local_time = self.storage_client().clock().current_time();
        incoming_bundles
            .iter()
            .map(|msg| msg.bundle.timestamp)
            .max()
            .map_or(local_time, |timestamp| timestamp.max(local_time))
            .max(block_time)
    }

    /// Queries an application.
    #[instrument(level = "trace", skip(query))]
    pub async fn query_application(&self, query: Query) -> Result<Response, ChainClientError> {
        let response = self
            .client
            .local_node
            .query_application(self.chain_id, query)
            .await?;
        Ok(response)
    }

    /// Queries a system application.
    #[instrument(level = "trace", skip(query))]
    pub async fn query_system_application(
        &self,
        query: SystemQuery,
    ) -> Result<SystemResponse, ChainClientError> {
        let response = self
            .client
            .local_node
            .query_application(self.chain_id, Query::System(query))
            .await?;
        match response {
            Response::System(response) => Ok(response),
            _ => Err(ChainClientError::InternalError(
                "Unexpected response for system query",
            )),
        }
    }

    /// Queries a user application.
    #[instrument(level = "trace", skip(application_id, query))]
    pub async fn query_user_application<A: Abi>(
        &self,
        application_id: UserApplicationId<A>,
        query: &A::Query,
    ) -> Result<A::QueryResponse, ChainClientError> {
        let query = Query::user(application_id, query)?;
        let response = self
            .client
            .local_node
            .query_application(self.chain_id, query)
            .await?;
        match response {
            Response::User(response) => Ok(serde_json::from_slice(&response)?),
            _ => Err(ChainClientError::InternalError(
                "Unexpected response for user query",
            )),
        }
    }

    /// Obtains the local balance of the chain account after staging the execution of
    /// incoming messages in a new block.
    ///
    /// Does not attempt to synchronize with validators. The result will reflect up to
    /// `max_pending_message_bundles` incoming message bundles and the execution fees for a single
    /// block.
    #[instrument(level = "trace")]
    pub async fn query_balance(&self) -> Result<Amount, ChainClientError> {
        let (balance, _) = self.query_balances_with_owner(None).await?;
        Ok(balance)
    }

    /// Obtains the local balance of an account after staging the execution of incoming messages in
    /// a new block.
    ///
    /// Does not attempt to synchronize with validators. The result will reflect up to
    /// `max_pending_message_bundles` incoming message bundles and the execution fees for a single
    /// block.
    #[instrument(level = "trace", skip(owner))]
    pub async fn query_owner_balance(
        &self,
        owner: AccountOwner,
    ) -> Result<Amount, ChainClientError> {
        Ok(self
            .query_balances_with_owner(Some(owner))
            .await?
            .1
            .unwrap_or(Amount::ZERO))
    }

    /// Obtains the local balance of an account and optionally another user after staging the
    /// execution of incoming messages in a new block.
    ///
    /// Does not attempt to synchronize with validators. The result will reflect up to
    /// `max_pending_message_bundles` incoming message bundles and the execution fees for a single
    /// block.
    #[instrument(level = "trace", skip(owner))]
    async fn query_balances_with_owner(
        &self,
        owner: Option<AccountOwner>,
    ) -> Result<(Amount, Option<Amount>), ChainClientError> {
        let incoming_bundles = self.pending_message_bundles().await?;
        let (previous_block_hash, height, timestamp) = {
            let state = self.state();
            (
                state.block_hash(),
                state.next_block_height(),
                self.next_timestamp(&incoming_bundles, state.timestamp()),
            )
        };
        let block = Proposal {
            epoch: self.epoch().await?,
            chain_id: self.chain_id,
            incoming_bundles,
            operations: Vec::new(),
            previous_block_hash,
            height,
            authenticated_signer: owner.and_then(|owner| match owner {
                AccountOwner::User(user) => Some(user),
                AccountOwner::Application(_) => None,
            }),
            timestamp,
        };
        match self
            .stage_block_execution_and_discard_failing_messages(block)
            .await
        {
            Ok((_, response)) => Ok((
                response.info.chain_balance,
                response.info.requested_owner_balance,
            )),
            Err(ChainClientError::LocalNodeError(LocalNodeError::WorkerError(
                WorkerError::ChainError(error),
            ))) if matches!(
                &*error,
                ChainError::ExecutionError(
                    execution_error,
                    ChainExecutionContext::Block
                ) if matches!(**execution_error, ExecutionError::SystemError(
                    SystemExecutionError::InsufficientFundingForFees { .. }
                ))
            ) =>
            {
                // We can't even pay for the execution of one empty block. Let's return zero.
                Ok((Amount::ZERO, Some(Amount::ZERO)))
            }
            Err(error) => Err(error),
        }
    }

    /// Reads the local balance of the chain account.
    ///
    /// Does not process the inbox or attempt to synchronize with validators.
    #[instrument(level = "trace")]
    pub async fn local_balance(&self) -> Result<Amount, ChainClientError> {
        let (balance, _) = self.local_balances_with_owner(None).await?;
        Ok(balance)
    }

    /// Reads the local balance of a user account.
    ///
    /// Does not process the inbox or attempt to synchronize with validators.
    #[instrument(level = "trace", skip(owner))]
    pub async fn local_owner_balance(
        &self,
        owner: AccountOwner,
    ) -> Result<Amount, ChainClientError> {
        Ok(self
            .local_balances_with_owner(Some(owner))
            .await?
            .1
            .unwrap_or(Amount::ZERO))
    }

    /// Reads the local balance of the chain account and optionally another user.
    ///
    /// Does not process the inbox or attempt to synchronize with validators.
    #[instrument(level = "trace", skip(owner))]
    async fn local_balances_with_owner(
        &self,
        owner: Option<AccountOwner>,
    ) -> Result<(Amount, Option<Amount>), ChainClientError> {
        let next_block_height = self.next_block_height();
        ensure!(
            self.chain_info().await?.next_block_height == next_block_height,
            ChainClientError::WalletSynchronizationError
        );
        let mut query = ChainInfoQuery::new(self.chain_id);
        query.request_owner_balance = owner;
        let response = self
            .client
            .local_node
            .handle_chain_info_query(query)
            .await?;
        Ok((
            response.info.chain_balance,
            response.info.requested_owner_balance,
        ))
    }

    /// Requests a `RegisterApplications` message from another chain so the application can be used
    /// on this one.
    #[instrument(level = "trace")]
    pub async fn request_application(
        &self,
        application_id: UserApplicationId,
        chain_id: Option<ChainId>,
    ) -> Result<ClientOutcome<ConfirmedBlockCertificate>, ChainClientError> {
        let chain_id = chain_id.unwrap_or(application_id.creation.chain_id);
        self.execute_operation(Operation::System(SystemOperation::RequestApplication {
            application_id,
            chain_id,
        }))
        .await
    }

    /// Sends tokens to a chain.
    #[instrument(level = "trace")]
    pub async fn transfer_to_account(
        &self,
        owner: Option<Owner>,
        amount: Amount,
        account: Account,
    ) -> Result<ClientOutcome<ConfirmedBlockCertificate>, ChainClientError> {
        self.transfer(owner, amount, Recipient::Account(account))
            .await
    }

    /// Burns tokens.
    #[instrument(level = "trace")]
    pub async fn burn(
        &self,
        owner: Option<Owner>,
        amount: Amount,
    ) -> Result<ClientOutcome<ConfirmedBlockCertificate>, ChainClientError> {
        self.transfer(owner, amount, Recipient::Burn).await
    }

    /// Attempts to synchronize chains that have sent us messages and populate our local
    /// inbox.
    ///
    /// To create a block that actually executes the messages in the inbox,
    /// `process_inbox` must be called separately.
    #[instrument(level = "trace")]
    pub async fn synchronize_from_validators(&self) -> Result<Box<ChainInfo>, ChainClientError> {
        if self.chain_id != self.admin_id {
            // Synchronize the state of the admin chain from the network.
            let local_committee = self.local_committee().await?;
            let nodes = self.make_nodes(&local_committee)?;
            self.synchronize_chain_state(&nodes, self.admin_id).await?;
        }
        let info = self.prepare_chain().await?;
        self.find_received_certificates().await?;
        Ok(info)
    }

    /// Processes the last pending block
    #[instrument(level = "trace")]
    pub async fn process_pending_block(
        &self,
    ) -> Result<ClientOutcome<Option<ConfirmedBlockCertificate>>, ChainClientError> {
        self.synchronize_from_validators().await?;
        self.process_pending_block_without_prepare().await
    }

    /// Processes the last pending block. Assumes that the local chain is up to date.
    #[instrument(level = "trace")]
    async fn process_pending_block_without_prepare(
        &self,
    ) -> Result<ClientOutcome<Option<ConfirmedBlockCertificate>>, ChainClientError> {
        let info = self.request_leader_timeout_if_needed().await?;

        // If there is a validated block in the current round, finalize it.
        if info.manager.has_locked_block_in_current_round() && !info.manager.current_round.is_fast()
        {
            return self.finalize_locked_block(info).await;
        }

        // Otherwise we have to re-propose the highest validated block, if there is one.
<<<<<<< HEAD
        let executed_block = if let Some(certificate) = &info.manager.requested_locked {
            certificate.block().clone().into()
        } else {
            let proposal = if let Some(proposal) = info
                .manager
                .requested_proposed
                .as_ref()
                .filter(|proposal| proposal.content.round.is_fast())
            {
                // The fast block counts as "locked", too. If there is one, re-propose that.
                proposal.content.proposal.clone()
            } else if let Some(block) = self.state().pending_proposal() {
                block.clone() // Otherwise we are free to propose our own pending block.
            } else {
                return Ok(ClientOutcome::Committed(None)); // Nothing to do.
            };
            self.stage_block_execution(proposal).await?.0
=======
        let pending: Option<Block> = self.state().pending_block().clone();
        let executed_block = if let Some(locked) = &info.manager.requested_locked {
            match &**locked {
                LockedBlock::Regular(certificate) => certificate.executed_block().clone(),
                LockedBlock::Fast(proposal) => {
                    let block = proposal.content.block.clone();
                    self.stage_block_execution(block).await?.0
                }
            }
        } else if let Some(block) = pending {
            // Otherwise we are free to propose our own pending block.
            self.stage_block_execution(block).await?.0
        } else {
            return Ok(ClientOutcome::Committed(None)); // Nothing to do.
>>>>>>> 8e099706
        };

        let identity = self.identity().await?;
        let round = match Self::round_for_new_proposal(&info, &identity, &executed_block)? {
            Either::Left(round) => round,
            Either::Right(timeout) => return Ok(ClientOutcome::WaitForTimeout(timeout)),
        };

        // Collect the blobs required for execution.
        let blobs = self
            .read_local_blobs(executed_block.proposal.published_blob_ids())
            .await?;
        let already_handled_locally = info
            .manager
            .already_handled_proposal(round, &executed_block.proposal);
        let key_pair = self.key_pair().await?;
        // Create the final block proposal.
        let proposal = if let Some(locked) = info.manager.requested_locked {
            Box::new(match *locked {
                LockedBlock::Regular(cert) => {
                    BlockProposal::new_retry(round, cert, &key_pair, blobs)
                }
                LockedBlock::Fast(proposal) => {
                    BlockProposal::new_initial(round, proposal.content.block, &key_pair, blobs)
                }
            })
        } else {
            let block = executed_block.proposal.clone();
            Box::new(BlockProposal::new_initial(round, block, &key_pair, blobs))
        };
        if !already_handled_locally {
            // Check the final block proposal. This will be cheaper after #1401.
            self.client
                .local_node
                .handle_block_proposal(*proposal.clone())
                .await?;
        }
        let committee = self.local_committee().await?;
        // Send the query to validators.
        let certificate = if round.is_fast() {
            let hashed_value = Hashed::new(ConfirmedBlock::new(executed_block));
            self.submit_block_proposal(&committee, proposal, hashed_value)
                .await?
        } else {
            let hashed_value = Hashed::new(ValidatedBlock::new(executed_block));
            let certificate = self
                .submit_block_proposal(&committee, proposal, hashed_value.clone())
                .await?;
            self.finalize_block(&committee, certificate).await?
        };
        self.update_validators(Some(&committee)).await?;
        Ok(ClientOutcome::Committed(Some(certificate)))
    }

    /// Checks that the current height and hash match the `ChainClientState`. Then requests a
    /// leader timeout certificate if the current round has timed out. Returns the chain info for
    /// the (possibly new) current round.
    async fn request_leader_timeout_if_needed(&self) -> Result<Box<ChainInfo>, ChainClientError> {
        let mut info = self.chain_info_with_manager_values().await?;
        self.state().check_info_is_up_to_date(&info)?;
        // If the current round has timed out, we request a timeout certificate and retry in
        // the next round.
        if let Some(round_timeout) = info.manager.round_timeout {
            if round_timeout <= self.storage_client().clock().current_time() {
                self.request_leader_timeout().await?;
                info = self.chain_info_with_manager_values().await?;
            }
        }
        Ok(info)
    }

    /// Finalizes the locked block.
    ///
    /// Panics if there is no locked block; fails if the locked block is not in the current round.
    async fn finalize_locked_block(
        &self,
        info: Box<ChainInfo>,
    ) -> Result<ClientOutcome<Option<ConfirmedBlockCertificate>>, ChainClientError> {
        let locked = info
            .manager
            .requested_locked
            .expect("Should have a locked block");
        let LockedBlock::Regular(certificate) = *locked else {
            panic!("Should have a locked validated block");
        };
        let committee = self.local_committee().await?;
        match self.finalize_block(&committee, certificate.clone()).await {
            Ok(certificate) => Ok(ClientOutcome::Committed(Some(certificate))),
            Err(ChainClientError::CommunicationError(error)) => {
                // Communication errors in this case often mean that someone else already
                // finalized the block or started another round.
                let timestamp = info.manager.round_timeout.ok_or(error)?;
                Ok(ClientOutcome::WaitForTimeout(RoundTimeout {
                    timestamp,
                    current_round: info.manager.current_round,
                    next_block_height: info.next_block_height,
                }))
            }
            Err(error) => Err(error),
        }
    }

    /// Returns a round in which we can propose a new block or the given one, if possible.
    fn round_for_new_proposal(
        info: &ChainInfo,
        identity: &Owner,
        executed_block: &ExecutedBlock,
    ) -> Result<Either<Round, RoundTimeout>, ChainClientError> {
        let manager = &info.manager;
        let block = &executed_block.proposal;
        // If there is a conflicting proposal in the current round, we can only propose if the
        // next round can be started without a timeout, i.e. if we are in a multi-leader round.
        // Similarly, we cannot propose a block that uses oracles in the fast round.
        let conflict = manager.requested_proposed.as_ref().is_some_and(|proposal| {
            proposal.content.round == manager.current_round && proposal.content.proposal != *block
        }) || (manager.current_round.is_fast()
            && executed_block.outcome.has_oracle_responses());
        let round = if !conflict {
            manager.current_round
        } else if let Some(round) = manager
            .ownership
            .next_round(manager.current_round)
            .filter(|_| manager.current_round.is_multi_leader() || manager.current_round.is_fast())
        {
            round
        } else if let Some(timeout) = info.round_timeout() {
            return Ok(Either::Right(timeout));
        } else {
            return Err(ChainClientError::BlockProposalError(
                "Conflicting proposal in the current round",
            ));
        };
        if manager.can_propose(identity, round) {
            return Ok(Either::Left(round));
        }
        if let Some(timeout) = info.round_timeout() {
            return Ok(Either::Right(timeout));
        }
        Err(ChainClientError::BlockProposalError(
            "Not a leader in the current round",
        ))
    }

    /// Clears the information on any operation that previously failed.
    #[instrument(level = "trace")]
    pub fn clear_pending_block(&self) {
        self.state_mut().clear_pending_block();
    }

    /// Processes a confirmed block for which this chain is a recipient and updates validators.
    #[instrument(
        level = "trace",
        skip(certificate),
        fields(certificate_hash = ?certificate.hash()),
    )]
    pub async fn receive_certificate_and_update_validators(
        &self,
        certificate: ConfirmedBlockCertificate,
    ) -> Result<(), ChainClientError> {
        self.receive_certificate_and_update_validators_internal(
            certificate,
            ReceiveCertificateMode::NeedsCheck,
        )
        .await
    }

    /// Processes confirmed operation for which this chain is a recipient.
    #[instrument(
        level = "trace",
        skip(certificate),
        fields(certificate_hash = ?certificate.hash()),
    )]
    pub async fn receive_certificate(
        &self,
        certificate: ConfirmedBlockCertificate,
    ) -> Result<(), ChainClientError> {
        self.receive_certificate_internal(certificate, ReceiveCertificateMode::NeedsCheck, None)
            .await
    }

    /// Rotates the key of the chain.
    #[instrument(level = "trace", skip(key_pair))]
    pub async fn rotate_key_pair(
        &self,
        key_pair: KeyPair,
    ) -> Result<ClientOutcome<ConfirmedBlockCertificate>, ChainClientError> {
        let new_public_key = self.state_mut().insert_known_key_pair(key_pair);
        self.transfer_ownership(new_public_key).await
    }

    /// Transfers ownership of the chain to a single super owner.
    #[instrument(level = "trace")]
    pub async fn transfer_ownership(
        &self,
        new_public_key: PublicKey,
    ) -> Result<ClientOutcome<ConfirmedBlockCertificate>, ChainClientError> {
        self.execute_operation(Operation::System(SystemOperation::ChangeOwnership {
            super_owners: vec![new_public_key],
            owners: Vec::new(),
            multi_leader_rounds: 2,
            timeout_config: TimeoutConfig::default(),
        }))
        .await
    }

    /// Adds another owner to the chain, and turns existing super owners into regular owners.
    #[instrument(level = "trace")]
    pub async fn share_ownership(
        &self,
        new_public_key: PublicKey,
        new_weight: u64,
    ) -> Result<ClientOutcome<ConfirmedBlockCertificate>, ChainClientError> {
        loop {
            let ownership = self.prepare_chain().await?.manager.ownership;
            ensure!(
                ownership.is_active(),
                ChainError::InactiveChain(self.chain_id)
            );
            let mut owners = ownership.owners.values().copied().collect::<Vec<_>>();
            owners.extend(
                ownership
                    .super_owners
                    .values()
                    .copied()
                    .zip(iter::repeat(100)),
            );
            owners.push((new_public_key, new_weight));
            let operations = vec![Operation::System(SystemOperation::ChangeOwnership {
                super_owners: Vec::new(),
                owners,
                multi_leader_rounds: ownership.multi_leader_rounds,
                timeout_config: ownership.timeout_config,
            })];
            match self.execute_block(operations).await? {
                ExecuteBlockOutcome::Executed(certificate) => {
                    return Ok(ClientOutcome::Committed(certificate));
                }
                ExecuteBlockOutcome::Conflict(certificate) => {
                    info!(
                        height = %certificate.block().header.height,
                        "Another block was committed; retrying."
                    );
                }
                ExecuteBlockOutcome::WaitForTimeout(timeout) => {
                    return Ok(ClientOutcome::WaitForTimeout(timeout));
                }
            };
        }
    }

    /// Changes the ownership of this chain. Fails if it would remove existing owners, unless
    /// `remove_owners` is `true`.
    #[instrument(level = "trace")]
    pub async fn change_ownership(
        &self,
        ownership: ChainOwnership,
    ) -> Result<ClientOutcome<ConfirmedBlockCertificate>, ChainClientError> {
        self.execute_operation(Operation::System(SystemOperation::ChangeOwnership {
            super_owners: ownership.super_owners.values().cloned().collect(),
            owners: ownership.owners.values().cloned().collect(),
            multi_leader_rounds: ownership.multi_leader_rounds,
            timeout_config: ownership.timeout_config.clone(),
        }))
        .await
    }

    /// Changes the application permissions configuration on this chain.
    #[instrument(level = "trace", skip(application_permissions))]
    pub async fn change_application_permissions(
        &self,
        application_permissions: ApplicationPermissions,
    ) -> Result<ClientOutcome<ConfirmedBlockCertificate>, ChainClientError> {
        let operation = SystemOperation::ChangeApplicationPermissions(application_permissions);
        self.execute_operation(operation.into()).await
    }

    /// Opens a new chain with a derived UID.
    #[instrument(level = "trace", skip(self))]
    pub async fn open_chain(
        &self,
        ownership: ChainOwnership,
        application_permissions: ApplicationPermissions,
        balance: Amount,
    ) -> Result<ClientOutcome<(MessageId, ConfirmedBlockCertificate)>, ChainClientError> {
        loop {
            let (epoch, committees) = self.epoch_and_committees(self.chain_id).await?;
            let epoch = epoch.ok_or(LocalNodeError::InactiveChain(self.chain_id))?;
            let config = OpenChainConfig {
                ownership: ownership.clone(),
                committees,
                admin_id: self.admin_id,
                epoch,
                balance,
                application_permissions: application_permissions.clone(),
            };
            let operation = Operation::System(SystemOperation::OpenChain(config));
            let certificate = match self.execute_block(vec![operation]).await? {
                ExecuteBlockOutcome::Executed(certificate) => certificate,
                ExecuteBlockOutcome::Conflict(_) => continue,
                ExecuteBlockOutcome::WaitForTimeout(timeout) => {
                    return Ok(ClientOutcome::WaitForTimeout(timeout));
                }
            };
            // The first message of the only operation created the new chain.
            let message_id = certificate
                .block()
                .message_id_for_operation(0, OPEN_CHAIN_MESSAGE_INDEX)
                .ok_or_else(|| ChainClientError::InternalError("Failed to create new chain"))?;
            // Add the new chain to the list of tracked chains
            self.client.track_chain(ChainId::child(message_id));
            self.client
                .local_node
                .retry_pending_cross_chain_requests(self.chain_id)
                .await?;
            return Ok(ClientOutcome::Committed((message_id, certificate)));
        }
    }

    /// Closes the chain (and loses everything in it!!).
    /// Returns `None` if the chain was already closed.
    #[instrument(level = "trace")]
    pub async fn close_chain(
        &self,
    ) -> Result<ClientOutcome<Option<ConfirmedBlockCertificate>>, ChainClientError> {
        let operation = Operation::System(SystemOperation::CloseChain);
        match self.execute_operation(operation).await {
            Ok(outcome) => Ok(outcome.map(Some)),
            Err(ChainClientError::LocalNodeError(LocalNodeError::WorkerError(
                WorkerError::ChainError(chain_error),
            ))) if matches!(*chain_error, ChainError::ClosedChain) => {
                Ok(ClientOutcome::Committed(None)) // Chain is already closed.
            }
            Err(error) => Err(error),
        }
    }

    /// Publishes some bytecode.
    #[cfg(not(target_arch = "wasm32"))]
    #[instrument(level = "trace", skip(contract, service))]
    pub async fn publish_bytecode(
        &self,
        contract: Bytecode,
        service: Bytecode,
    ) -> Result<ClientOutcome<(BytecodeId, ConfirmedBlockCertificate)>, ChainClientError> {
        let (contract_blob, service_blob, bytecode_id) =
            create_bytecode_blobs(contract, service).await;
        self.publish_bytecode_blobs(contract_blob, service_blob, bytecode_id)
            .await
    }

    /// Publishes some bytecode.
    #[cfg(not(target_arch = "wasm32"))]
    #[instrument(level = "trace", skip(contract_blob, service_blob, bytecode_id))]
    pub async fn publish_bytecode_blobs(
        &self,
        contract_blob: Blob,
        service_blob: Blob,
        bytecode_id: BytecodeId,
    ) -> Result<ClientOutcome<(BytecodeId, ConfirmedBlockCertificate)>, ChainClientError> {
        self.add_pending_blobs([contract_blob, service_blob]).await;
        self.execute_operation(Operation::System(SystemOperation::PublishBytecode {
            bytecode_id,
        }))
        .await?
        .try_map(|certificate| Ok((bytecode_id, certificate)))
    }

    /// Publishes some data blobs.
    #[instrument(level = "trace", skip(bytes))]
    pub async fn publish_data_blobs(
        &self,
        bytes: Vec<Vec<u8>>,
    ) -> Result<ClientOutcome<ConfirmedBlockCertificate>, ChainClientError> {
        let blobs = bytes.into_iter().map(Blob::new_data);
        let publish_blob_operations = blobs
            .clone()
            .map(|blob| {
                Operation::System(SystemOperation::PublishDataBlob {
                    blob_hash: blob.id().hash,
                })
            })
            .collect();
        self.add_pending_blobs(blobs).await;
        self.execute_operations(publish_blob_operations).await
    }

    /// Publishes some data blob.
    #[instrument(level = "trace", skip(bytes))]
    pub async fn publish_data_blob(
        &self,
        bytes: Vec<u8>,
    ) -> Result<ClientOutcome<ConfirmedBlockCertificate>, ChainClientError> {
        self.publish_data_blobs(vec![bytes]).await
    }

    /// Adds pending blobs
    pub async fn add_pending_blobs(&self, pending_blobs: impl IntoIterator<Item = Blob>) {
        for blob in pending_blobs {
            self.state_mut().insert_pending_blob(blob);
        }
    }

    /// Creates an application by instantiating some bytecode.
    #[instrument(
        level = "trace",
        skip(self, parameters, instantiation_argument, required_application_ids)
    )]
    pub async fn create_application<
        A: Abi,
        Parameters: Serialize,
        InstantiationArgument: Serialize,
    >(
        &self,
        bytecode_id: BytecodeId<A, Parameters, InstantiationArgument>,
        parameters: &Parameters,
        instantiation_argument: &InstantiationArgument,
        required_application_ids: Vec<UserApplicationId>,
    ) -> Result<ClientOutcome<(UserApplicationId<A>, ConfirmedBlockCertificate)>, ChainClientError>
    {
        let instantiation_argument = serde_json::to_vec(instantiation_argument)?;
        let parameters = serde_json::to_vec(parameters)?;
        Ok(self
            .create_application_untyped(
                bytecode_id.forget_abi(),
                parameters,
                instantiation_argument,
                required_application_ids,
            )
            .await?
            .map(|(app_id, cert)| (app_id.with_abi(), cert)))
    }

    /// Creates an application by instantiating some bytecode.
    #[instrument(
        level = "trace",
        skip(
            self,
            bytecode_id,
            parameters,
            instantiation_argument,
            required_application_ids
        )
    )]
    pub async fn create_application_untyped(
        &self,
        bytecode_id: BytecodeId,
        parameters: Vec<u8>,
        instantiation_argument: Vec<u8>,
        required_application_ids: Vec<UserApplicationId>,
    ) -> Result<ClientOutcome<(UserApplicationId, ConfirmedBlockCertificate)>, ChainClientError>
    {
        self.execute_operation(Operation::System(SystemOperation::CreateApplication {
            bytecode_id,
            parameters,
            instantiation_argument,
            required_application_ids,
        }))
        .await?
        .try_map(|certificate| {
            // The first message of the only operation created the application.
            let creation = certificate
                .block()
                .message_id_for_operation(0, CREATE_APPLICATION_MESSAGE_INDEX)
                .ok_or_else(|| ChainClientError::InternalError("Failed to create application"))?;
            let id = ApplicationId {
                creation,
                bytecode_id,
            };
            Ok((id, certificate))
        })
    }

    /// Creates a new committee and starts using it (admin chains only).
    #[instrument(level = "trace", skip(committee))]
    pub async fn stage_new_committee(
        &self,
        committee: Committee,
    ) -> Result<ClientOutcome<ConfirmedBlockCertificate>, ChainClientError> {
        loop {
            let epoch = self.epoch().await?;
            match self
                .execute_block(vec![Operation::System(SystemOperation::Admin(
                    AdminOperation::CreateCommittee {
                        epoch: epoch.try_add_one()?,
                        committee: committee.clone(),
                    },
                ))])
                .await?
            {
                ExecuteBlockOutcome::Executed(certificate) => {
                    return Ok(ClientOutcome::Committed(certificate))
                }
                ExecuteBlockOutcome::Conflict(_) => continue,
                ExecuteBlockOutcome::WaitForTimeout(timeout) => {
                    return Ok(ClientOutcome::WaitForTimeout(timeout));
                }
            };
        }
    }

    /// Synchronizes the chain with the validators and creates blocks without any operations to
    /// process all incoming messages. This may require several blocks.
    ///
    /// If not all certificates could be processed due to a timeout, the timestamp for when to retry
    /// is returned, too.
    #[instrument(level = "trace")]
    pub async fn process_inbox(
        &self,
    ) -> Result<(Vec<ConfirmedBlockCertificate>, Option<RoundTimeout>), ChainClientError> {
        self.prepare_chain().await?;
        self.process_inbox_without_prepare().await
    }

    /// Creates blocks without any operations to process all incoming messages. This may require
    /// several blocks.
    ///
    /// If not all certificates could be processed due to a timeout, the timestamp for when to retry
    /// is returned, too.
    #[instrument(level = "trace")]
    pub async fn process_inbox_without_prepare(
        &self,
    ) -> Result<(Vec<ConfirmedBlockCertificate>, Option<RoundTimeout>), ChainClientError> {
        #[cfg(with_metrics)]
        let _latency = metrics::PROCESS_INBOX_WITHOUT_PREPARE_LATENCY.measure_latency();

        let mut certificates = Vec::new();
        loop {
            let incoming_bundles = self.pending_message_bundles().await?;
            if incoming_bundles.is_empty() {
                return Ok((certificates, None));
            }
            match self.execute_block(vec![]).await {
                Ok(ExecuteBlockOutcome::Executed(certificate))
                | Ok(ExecuteBlockOutcome::Conflict(certificate)) => certificates.push(certificate),
                Ok(ExecuteBlockOutcome::WaitForTimeout(timeout)) => {
                    return Ok((certificates, Some(timeout)));
                }
                Err(error) => return Err(error),
            };
        }
    }

    /// Starts listening to the admin chain for new committees. (This is only useful for
    /// other genesis chains or for testing.)
    #[instrument(level = "trace")]
    pub async fn subscribe_to_new_committees(
        &self,
    ) -> Result<ClientOutcome<ConfirmedBlockCertificate>, ChainClientError> {
        let operation = SystemOperation::Subscribe {
            chain_id: self.admin_id,
            channel: SystemChannel::Admin,
        };
        self.execute_operation(Operation::System(operation)).await
    }

    /// Stops listening to the admin chain for new committees. (This is only useful for
    /// testing.)
    #[instrument(level = "trace")]
    pub async fn unsubscribe_from_new_committees(
        &self,
    ) -> Result<ClientOutcome<ConfirmedBlockCertificate>, ChainClientError> {
        let operation = SystemOperation::Unsubscribe {
            chain_id: self.admin_id,
            channel: SystemChannel::Admin,
        };
        self.execute_operation(Operation::System(operation)).await
    }

    /// Deprecates all the configurations of voting rights but the last one (admin chains
    /// only). Currently, each individual chain is still entitled to wait before accepting
    /// this command. However, it is expected that deprecated validators stop functioning
    /// shortly after such command is issued.
    #[instrument(level = "trace")]
    pub async fn finalize_committee(
        &self,
    ) -> Result<ClientOutcome<ConfirmedBlockCertificate>, ChainClientError> {
        self.prepare_chain().await?;
        let (current_epoch, committees) = self.epoch_and_committees(self.chain_id).await?;
        let current_epoch = current_epoch.ok_or(LocalNodeError::InactiveChain(self.chain_id))?;
        let operations = committees
            .keys()
            .filter_map(|epoch| {
                if *epoch != current_epoch {
                    Some(Operation::System(SystemOperation::Admin(
                        AdminOperation::RemoveCommittee { epoch: *epoch },
                    )))
                } else {
                    None
                }
            })
            .collect();
        self.execute_operations(operations).await
    }

    /// Sends money to a chain.
    /// Do not check balance. (This may block the client)
    /// Do not confirm the transaction.
    #[instrument(level = "trace")]
    pub async fn transfer_to_account_unsafe_unconfirmed(
        &self,
        owner: Option<Owner>,
        amount: Amount,
        account: Account,
    ) -> Result<ClientOutcome<ConfirmedBlockCertificate>, ChainClientError> {
        self.execute_operation(Operation::System(SystemOperation::Transfer {
            owner,
            recipient: Recipient::Account(account),
            amount,
        }))
        .await
    }

    #[instrument(level = "trace", skip(hash))]
    pub async fn read_hashed_confirmed_block(
        &self,
        hash: CryptoHash,
    ) -> Result<Hashed<ConfirmedBlock>, ViewError> {
        self.client
            .storage_client()
            .read_hashed_confirmed_block(hash)
            .await
    }

    /// Handles any cross-chain requests for any pending outgoing messages.
    #[instrument(level = "trace")]
    pub async fn retry_pending_outgoing_messages(&self) -> Result<(), ChainClientError> {
        self.client
            .local_node
            .retry_pending_cross_chain_requests(self.chain_id)
            .await?;
        Ok(())
    }

    #[instrument(level = "trace", skip(from, limit))]
    pub async fn read_hashed_confirmed_blocks_downward(
        &self,
        from: CryptoHash,
        limit: u32,
    ) -> Result<Vec<Hashed<ConfirmedBlock>>, ViewError> {
        self.client
            .storage_client()
            .read_hashed_confirmed_blocks_downward(from, limit)
            .await
    }

    #[instrument(level = "trace", skip(local_node))]
    async fn local_chain_info(
        &self,
        chain_id: ChainId,
        local_node: &mut LocalNodeClient<S>,
    ) -> Option<Box<ChainInfo>> {
        let Ok(info) = local_node.chain_info(chain_id).await else {
            error!("Fail to read local chain info for {chain_id}");
            return None;
        };
        // Useful in case `chain_id` is the same as the local chain.
        self.update_from_info(&info);
        Some(info)
    }

    #[instrument(level = "trace", skip(chain_id, local_node))]
    async fn local_next_block_height(
        &self,
        chain_id: ChainId,
        local_node: &mut LocalNodeClient<S>,
    ) -> Option<BlockHeight> {
        let info = self.local_chain_info(chain_id, local_node).await?;
        Some(info.next_block_height)
    }

    #[instrument(level = "trace", skip(remote_node, local_node, notification))]
    async fn process_notification(
        &self,
        remote_node: RemoteNode<P::Node>,
        mut local_node: LocalNodeClient<S>,
        notification: Notification,
    ) {
        match notification.reason {
            Reason::NewIncomingBundle { origin, height } => {
                if self
                    .local_next_block_height(origin.sender, &mut local_node)
                    .await
                    > Some(height)
                {
                    debug!("Accepting redundant notification for new message");
                    return;
                }
                if let Err(error) = self
                    .find_received_certificates_from_validator(remote_node)
                    .await
                {
                    error!("Fail to process notification: {error}");
                    return;
                }
                if self
                    .local_next_block_height(origin.sender, &mut local_node)
                    .await
                    <= Some(height)
                {
                    error!("Fail to synchronize new message after notification");
                }
            }
            Reason::NewBlock { height, .. } => {
                let chain_id = notification.chain_id;
                if self
                    .local_next_block_height(chain_id, &mut local_node)
                    .await
                    > Some(height)
                {
                    debug!("Accepting redundant notification for new block");
                    return;
                }
                if let Err(error) = self
                    .try_synchronize_chain_state_from(&remote_node, chain_id)
                    .await
                {
                    error!("Fail to process notification: {error}");
                    return;
                }
                let local_height = self
                    .local_next_block_height(chain_id, &mut local_node)
                    .await;
                if local_height <= Some(height) {
                    error!("Fail to synchronize new block after notification");
                }
            }
            Reason::NewRound { height, round } => {
                let chain_id = notification.chain_id;
                if let Some(info) = self.local_chain_info(chain_id, &mut local_node).await {
                    if (info.next_block_height, info.manager.current_round) >= (height, round) {
                        debug!("Accepting redundant notification for new round");
                        return;
                    }
                }
                if let Err(error) = self
                    .try_synchronize_chain_state_from(&remote_node, chain_id)
                    .await
                {
                    error!("Fail to process notification: {error}");
                    return;
                }
                let Some(info) = self.local_chain_info(chain_id, &mut local_node).await else {
                    error!("Fail to read local chain info for {chain_id}");
                    return;
                };
                if (info.next_block_height, info.manager.current_round) < (height, round) {
                    error!("Fail to synchronize new block after notification");
                }
            }
        }
    }

    /// Spawns a task that listens to notifications about the current chain from all validators,
    /// and synchronizes the local state accordingly.
    #[instrument(level = "trace", fields(chain_id = ?self.chain_id))]
    pub async fn listen(
        &self,
    ) -> Result<(impl Future<Output = ()>, AbortOnDrop, NotificationStream), ChainClientError> {
        use future::FutureExt as _;

        async fn await_while_polling<F: FusedFuture>(
            future: F,
            background_work: impl FusedStream<Item = ()>,
        ) -> F::Output {
            tokio::pin!(future);
            tokio::pin!(background_work);
            loop {
                futures::select! {
                    _ = background_work.next() => (),
                    result = future => return result,
                }
            }
        }

        let mut senders = HashMap::new(); // Senders to cancel notification streams.
        let notifications = self.subscribe().await?;
        let (abortable_notifications, abort) = stream::abortable(self.subscribe().await?);
        if let Err(error) = self.synchronize_from_validators().await {
            error!("Failed to synchronize from validators: {}", error);
        }

        // Beware: if this future ceases to make progress, notification processing will
        // deadlock, because of the issue described in
        // https://github.com/linera-io/linera-protocol/pull/1173.

        // TODO(#2013): replace this lock with an asychronous communication channel

        let mut process_notifications = FuturesUnordered::new();

        match self.update_streams(&mut senders).await {
            Ok(handler) => process_notifications.push(handler),
            Err(error) => error!("Failed to update committee: {error}"),
        };

        let this = self.clone();
        let update_streams = async move {
            let mut abortable_notifications = abortable_notifications.fuse();

            while let Some(notification) =
                await_while_polling(abortable_notifications.next(), &mut process_notifications)
                    .await
            {
                if let Reason::NewBlock { .. } = notification.reason {
                    match await_while_polling(
                        this.update_streams(&mut senders).fuse(),
                        &mut process_notifications,
                    )
                    .await
                    {
                        Ok(handler) => process_notifications.push(handler),
                        Err(error) => error!("Failed to update comittee: {error}"),
                    }
                }
            }

            for abort in senders.into_values() {
                abort.abort();
            }

            let () = process_notifications.collect().await;
        }
        .in_current_span();

        Ok((update_streams, AbortOnDrop(abort), notifications))
    }

    #[instrument(level = "trace", skip(senders))]
    async fn update_streams(
        &self,
        senders: &mut HashMap<ValidatorName, AbortHandle>,
    ) -> Result<impl Future<Output = ()>, ChainClientError> {
        let (chain_id, nodes, local_node) = {
            let committee = self.local_committee().await?;
            let nodes: HashMap<_, _> = self
                .client
                .validator_node_provider
                .make_nodes(&committee)?
                .collect();
            (self.chain_id, nodes, self.client.local_node.clone())
        };
        // Drop removed validators.
        senders.retain(|name, abort| {
            if !nodes.contains_key(name) {
                abort.abort();
            }
            !abort.is_aborted()
        });
        // Add tasks for new validators.
        let validator_tasks = FuturesUnordered::new();
        for (name, node) in nodes {
            let hash_map::Entry::Vacant(entry) = senders.entry(name) else {
                continue;
            };
            let stream = stream::once({
                let node = node.clone();
                async move { node.subscribe(vec![chain_id]).await }
            })
            .filter_map(move |result| async move {
                if let Err(error) = &result {
                    warn!(?error, "Could not connect to validator {name}");
                } else {
                    info!("Connected to validator {name}");
                }
                result.ok()
            })
            .flatten();
            let (stream, abort) = stream::abortable(stream);
            let mut stream = Box::pin(stream);
            let this = self.clone();
            let local_node = local_node.clone();
            let remote_node = RemoteNode { name, node };
            validator_tasks.push(async move {
                while let Some(notification) = stream.next().await {
                    this.process_notification(
                        remote_node.clone(),
                        local_node.clone(),
                        notification,
                    )
                    .await;
                }
            });
            entry.insert(abort);
        }
        Ok(validator_tasks.collect())
    }

    /// Attempts to download new received certificates from a particular validator.
    ///
    /// This is similar to `find_received_certificates` but for only one validator.
    /// We also don't try to synchronize the admin chain.
    #[instrument(level = "trace")]
    async fn find_received_certificates_from_validator(
        &self,
        remote_node: RemoteNode<P::Node>,
    ) -> Result<(), ChainClientError> {
        let chain_id = self.chain_id;
        // Proceed to downloading received certificates.
        let received_certificates = self
            .synchronize_received_certificates_from_validator(
                chain_id,
                &remote_node,
                self.client.max_loaded_chains.into(),
            )
            .await?;
        // Process received certificates. If the client state has changed during the
        // network calls, we should still be fine.
        self.receive_certificates_from_validators(vec![received_certificates])
            .await;
        Ok(())
    }

    /// Given a set of chain ID-block height pairs, returns a map that assigns to each chain ID
    /// the highest height seen.
    fn max_height_per_chain(remote_log: &[ChainAndHeight]) -> BTreeMap<ChainId, BlockHeight> {
        remote_log.iter().fold(
            BTreeMap::<ChainId, BlockHeight>::new(),
            |mut chain_to_info, entry| {
                chain_to_info
                    .entry(entry.chain_id)
                    .and_modify(|h| *h = entry.height.max(*h))
                    .or_insert(entry.height);
                chain_to_info
            },
        )
    }
}

/// The outcome of trying to commit a list of incoming messages and operations to the chain.
#[derive(Debug)]
enum ExecuteBlockOutcome {
    /// A block with the messages and operations was committed.
    Executed(ConfirmedBlockCertificate),
    /// A different block was already proposed and got committed. Check whether the messages and
    /// operations are still suitable, and try again at the next block height.
    Conflict(ConfirmedBlockCertificate),
    /// We are not the round leader and cannot do anything. Try again at the specified time or
    /// or whenever the round or block height changes.
    WaitForTimeout(RoundTimeout),
}

/// Wrapper for `AbortHandle` that aborts when its dropped.
#[must_use]
pub struct AbortOnDrop(AbortHandle);

impl Drop for AbortOnDrop {
    #[instrument(level = "trace", skip(self))]
    fn drop(&mut self) {
        self.0.abort();
    }
}

/// The result of `synchronize_received_certificates_from_validator`.
struct ReceivedCertificatesFromValidator {
    /// The name of the validator we downloaded from.
    name: ValidatorName,
    /// The new tracker value for that validator.
    tracker: u64,
    /// The downloaded certificates. The signatures were already checked and they are ready
    /// to be processed.
    certificates: Vec<ConfirmedBlockCertificate>,
    /// Sender chains that were already up to date locally. We need to ensure their messages
    /// are delivered.
    other_sender_chains: Vec<ChainId>,
}<|MERGE_RESOLUTION|>--- conflicted
+++ resolved
@@ -2429,31 +2429,12 @@
         }
 
         // Otherwise we have to re-propose the highest validated block, if there is one.
-<<<<<<< HEAD
-        let executed_block = if let Some(certificate) = &info.manager.requested_locked {
-            certificate.block().clone().into()
-        } else {
-            let proposal = if let Some(proposal) = info
-                .manager
-                .requested_proposed
-                .as_ref()
-                .filter(|proposal| proposal.content.round.is_fast())
-            {
-                // The fast block counts as "locked", too. If there is one, re-propose that.
-                proposal.content.proposal.clone()
-            } else if let Some(block) = self.state().pending_proposal() {
-                block.clone() // Otherwise we are free to propose our own pending block.
-            } else {
-                return Ok(ClientOutcome::Committed(None)); // Nothing to do.
-            };
-            self.stage_block_execution(proposal).await?.0
-=======
-        let pending: Option<Block> = self.state().pending_block().clone();
+        let pending: Option<Proposal> = self.state().pending_proposal().clone();
         let executed_block = if let Some(locked) = &info.manager.requested_locked {
             match &**locked {
-                LockedBlock::Regular(certificate) => certificate.executed_block().clone(),
+                LockedBlock::Regular(certificate) => certificate.block().clone().into(),
                 LockedBlock::Fast(proposal) => {
-                    let block = proposal.content.block.clone();
+                    let block = proposal.content.proposal.clone();
                     self.stage_block_execution(block).await?.0
                 }
             }
@@ -2462,7 +2443,6 @@
             self.stage_block_execution(block).await?.0
         } else {
             return Ok(ClientOutcome::Committed(None)); // Nothing to do.
->>>>>>> 8e099706
         };
 
         let identity = self.identity().await?;
@@ -2486,7 +2466,7 @@
                     BlockProposal::new_retry(round, cert, &key_pair, blobs)
                 }
                 LockedBlock::Fast(proposal) => {
-                    BlockProposal::new_initial(round, proposal.content.block, &key_pair, blobs)
+                    BlockProposal::new_initial(round, proposal.content.proposal, &key_pair, blobs)
                 }
             })
         } else {
