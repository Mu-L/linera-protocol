--- conflicted
+++ resolved
@@ -46,32 +46,22 @@
 }
 
 """
-<<<<<<< HEAD
+A blob of binary data, with its content-addressed blob ID.
+"""
+scalar Blob
+
+"""
+A content-addressed blob ID i.e. the hash of the `BlobContent`
+"""
+scalar BlobId
+
+"""
 Block defines the atomic unit of growth of the Linera chain.
 
 As part of the block body, contains all the incoming messages
 and operations to execute which define a state transition of the chain.
 Resulting messages produced by the operations are also included in the block body,
 together with oracle responses and events.
-=======
-A blob of binary data, with its content-addressed blob ID.
-"""
-scalar Blob
-
-"""
-A content-addressed blob ID i.e. the hash of the `BlobContent`
-"""
-scalar BlobId
-
-"""
-A block containing operations to apply on a given chain, as well as the
-acknowledgment of a number of incoming messages from other chains.
-* Incoming messages must be selected in the order they were
-produced by the sending chain, but can be skipped.
-* When a block is proposed to a validator, all cross-chain messages must have been
-received ahead of time in the inbox of the chain.
-* This constraint does not apply to the execution of confirmed blocks.
->>>>>>> 8e099706
 """
 type Block {
 	"""
