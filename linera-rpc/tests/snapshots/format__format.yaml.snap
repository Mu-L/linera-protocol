---
source: linera-rpc/tests/format.rs
expression: get_registry().unwrap()
---
Account:
  STRUCT:
    - chain_id:
        TYPENAME: ChainId
    - owner:
        OPTION:
          TYPENAME: AccountOwner
AccountOwner:
  ENUM:
    0:
      User:
        NEWTYPE:
          TYPENAME: Owner
    1:
      Application:
        NEWTYPE:
          TYPENAME: ApplicationId
AdminOperation:
  ENUM:
    0:
      CreateCommittee:
        STRUCT:
          - epoch:
              TYPENAME: Epoch
          - committee:
              TYPENAME: Committee
    1:
      RemoveCommittee:
        STRUCT:
          - epoch:
              TYPENAME: Epoch
Amount:
  NEWTYPESTRUCT: U128
ApplicationId:
  STRUCT:
    - bytecode_id:
        TYPENAME: BytecodeId
    - creation:
        TYPENAME: MessageId
ApplicationPermissions:
  STRUCT:
    - execute_operations:
        OPTION:
          SEQ:
            TYPENAME: ApplicationId
    - mandatory_applications:
        SEQ:
          TYPENAME: ApplicationId
    - close_chain:
        SEQ:
          TYPENAME: ApplicationId
BlobContent:
  STRUCT:
    - blob_type:
        TYPENAME: BlobType
    - bytes: BYTES
BlobId:
  STRUCT:
    - hash:
        TYPENAME: CryptoHash
    - blob_type:
        TYPENAME: BlobType
BlobType:
  ENUM:
    0:
      Data: UNIT
    1:
      ContractBytecode: UNIT
    2:
      ServiceBytecode: UNIT
Block:
  STRUCT:
    - header:
        TYPENAME: BlockHeader
    - body:
        TYPENAME: BlockBody
BlockBody:
  STRUCT:
    - incoming_bundles:
        SEQ:
          TYPENAME: IncomingBundle
    - operations:
        SEQ:
          TYPENAME: Operation
    - messages:
        SEQ:
          SEQ:
            TYPENAME: OutgoingMessage
    - oracle_responses:
        SEQ:
          SEQ:
            TYPENAME: OracleResponse
    - events:
        SEQ:
          SEQ:
            TYPENAME: EventRecord
BlockExecutionOutcome:
  STRUCT:
    - messages:
        SEQ:
          SEQ:
            TYPENAME: OutgoingMessage
    - state_hash:
        TYPENAME: CryptoHash
    - oracle_responses:
        SEQ:
          SEQ:
            TYPENAME: OracleResponse
    - events:
        SEQ:
          SEQ:
            TYPENAME: EventRecord
BlockHeader:
  STRUCT:
    - version: U8
    - chain_id:
        TYPENAME: ChainId
    - epoch:
        TYPENAME: Epoch
    - height:
        TYPENAME: BlockHeight
    - timestamp:
        TYPENAME: Timestamp
    - state_hash:
        TYPENAME: CryptoHash
    - previous_block_hash:
        OPTION:
          TYPENAME: CryptoHash
    - authenticated_signer:
        OPTION:
          TYPENAME: Owner
BlockHeight:
  NEWTYPESTRUCT: U64
BlockHeightRange:
  STRUCT:
    - start:
        TYPENAME: BlockHeight
    - limit:
        OPTION: U64
BlockProposal:
  STRUCT:
    - content:
        TYPENAME: ProposalContent
    - owner:
        TYPENAME: Owner
    - signature:
        TYPENAME: Signature
    - blobs:
        SEQ:
          TYPENAME: BlobContent
    - validated_block_certificate:
        OPTION:
          TYPENAME: LiteCertificate
BytecodeId:
  STRUCT:
    - contract_blob_hash:
        TYPENAME: CryptoHash
    - service_blob_hash:
        TYPENAME: CryptoHash
Certificate:
  ENUM:
    0:
      Validated:
        NEWTYPE:
          TYPENAME: ValidatedBlockCertificate
    1:
      Confirmed:
        NEWTYPE:
          TYPENAME: ConfirmedBlockCertificate
    2:
      Timeout:
        NEWTYPE:
          TYPENAME: TimeoutCertificate
CertificateKind:
  ENUM:
    0:
      Timeout: UNIT
    1:
      Validated: UNIT
    2:
      Confirmed: UNIT
ChainAndHeight:
  STRUCT:
    - chain_id:
        TYPENAME: ChainId
    - height:
        TYPENAME: BlockHeight
ChainDescription:
  ENUM:
    0:
      Root:
        NEWTYPE: U32
    1:
      Child:
        NEWTYPE:
          TYPENAME: MessageId
ChainId:
  NEWTYPESTRUCT:
    TYPENAME: CryptoHash
ChainInfo:
  STRUCT:
    - chain_id:
        TYPENAME: ChainId
    - epoch:
        OPTION:
          TYPENAME: Epoch
    - description:
        OPTION:
          TYPENAME: ChainDescription
    - manager:
        TYPENAME: ChainManagerInfo
    - chain_balance:
        TYPENAME: Amount
    - block_hash:
        OPTION:
          TYPENAME: CryptoHash
    - timestamp:
        TYPENAME: Timestamp
    - next_block_height:
        TYPENAME: BlockHeight
    - state_hash:
        OPTION:
          TYPENAME: CryptoHash
    - requested_owner_balance:
        OPTION:
          TYPENAME: Amount
    - requested_committees:
        OPTION:
          MAP:
            KEY:
              TYPENAME: Epoch
            VALUE:
              TYPENAME: Committee
    - requested_pending_message_bundles:
        SEQ:
          TYPENAME: IncomingBundle
    - requested_sent_certificate_hashes:
        SEQ:
          TYPENAME: CryptoHash
    - count_received_log: U64
    - requested_received_log:
        SEQ:
          TYPENAME: ChainAndHeight
ChainInfoQuery:
  STRUCT:
    - chain_id:
        TYPENAME: ChainId
    - test_next_block_height:
        OPTION:
          TYPENAME: BlockHeight
    - request_owner_balance:
        OPTION:
          TYPENAME: AccountOwner
    - request_committees: BOOL
    - request_pending_message_bundles: BOOL
    - request_sent_certificate_hashes_in_range:
        OPTION:
          TYPENAME: BlockHeightRange
    - request_received_log_excluding_first_n:
        OPTION: U64
    - request_manager_values: BOOL
    - request_leader_timeout: BOOL
    - request_fallback: BOOL
ChainInfoResponse:
  STRUCT:
    - info:
        TYPENAME: ChainInfo
    - signature:
        OPTION:
          TYPENAME: Signature
ChainManagerInfo:
  STRUCT:
    - ownership:
        TYPENAME: ChainOwnership
    - requested_proposed:
        OPTION:
          TYPENAME: BlockProposal
    - requested_locked:
        OPTION:
          TYPENAME: ValidatedBlockCertificate
    - timeout:
        OPTION:
          TYPENAME: TimeoutCertificate
    - pending:
        OPTION:
          TYPENAME: LiteVote
    - timeout_vote:
        OPTION:
          TYPENAME: LiteVote
    - fallback_vote:
        OPTION:
          TYPENAME: LiteVote
    - requested_confirmed:
        OPTION:
          TYPENAME: Block
    - requested_validated:
        OPTION:
          TYPENAME: Block
    - current_round:
        TYPENAME: Round
    - leader:
        OPTION:
          TYPENAME: Owner
    - round_timeout:
        OPTION:
          TYPENAME: Timestamp
ChainOwnership:
  STRUCT:
    - super_owners:
        MAP:
          KEY:
            TYPENAME: Owner
          VALUE:
            TYPENAME: PublicKey
    - owners:
        MAP:
          KEY:
            TYPENAME: Owner
          VALUE:
            TUPLE:
              - TYPENAME: PublicKey
              - U64
    - multi_leader_rounds: U32
    - timeout_config:
        TYPENAME: TimeoutConfig
ChannelFullName:
  STRUCT:
    - application_id:
        TYPENAME: GenericApplicationId
    - name:
        TYPENAME: ChannelName
ChannelName:
  NEWTYPESTRUCT: BYTES
ChannelSubscription:
  STRUCT:
    - chain_id:
        TYPENAME: ChainId
    - name:
        TYPENAME: ChannelName
Committee:
  STRUCT:
    - validators:
        MAP:
          KEY:
            TYPENAME: ValidatorName
          VALUE:
            TYPENAME: ValidatorState
    - policy:
        TYPENAME: ResourceControlPolicy
ConfirmedBlockCertificate:
  STRUCT:
    - value:
        TYPENAME: Block
    - round:
        TYPENAME: Round
    - signatures:
        SEQ:
          TUPLE:
            - TYPENAME: ValidatorName
            - TYPENAME: Signature
CrateVersion:
  STRUCT:
    - major: U32
    - minor: U32
    - patch: U32
CrossChainRequest:
  ENUM:
    0:
      UpdateRecipient:
        STRUCT:
          - sender:
              TYPENAME: ChainId
          - recipient:
              TYPENAME: ChainId
          - bundle_vecs:
              SEQ:
                TUPLE:
                  - TYPENAME: Medium
                  - SEQ:
                      TUPLE:
                        - TYPENAME: Epoch
                        - TYPENAME: MessageBundle
    1:
      ConfirmUpdatedRecipient:
        STRUCT:
          - sender:
              TYPENAME: ChainId
          - recipient:
              TYPENAME: ChainId
          - latest_heights:
              SEQ:
                TUPLE:
                  - TYPENAME: Medium
                  - TYPENAME: BlockHeight
CryptoHash:
  NEWTYPESTRUCT:
    TUPLEARRAY:
      CONTENT: U8
      SIZE: 32
Destination:
  ENUM:
    0:
      Recipient:
        NEWTYPE:
          TYPENAME: ChainId
    1:
      Subscribers:
        NEWTYPE:
          TYPENAME: ChannelName
Epoch:
  NEWTYPESTRUCT: U32
EventRecord:
  STRUCT:
    - stream_id:
        TYPENAME: StreamId
    - key: BYTES
    - value: BYTES
GenericApplicationId:
  ENUM:
    0:
      System: UNIT
    1:
      User:
        NEWTYPE:
          TYPENAME: ApplicationId
HandleConfirmedCertificateRequest:
  STRUCT:
    - certificate:
        TYPENAME: ConfirmedBlockCertificate
    - wait_for_outgoing_messages: BOOL
HandleLiteCertRequest:
  STRUCT:
    - certificate:
        TYPENAME: LiteCertificate
    - wait_for_outgoing_messages: BOOL
HandleTimeoutCertificateRequest:
  STRUCT:
    - certificate:
        TYPENAME: TimeoutCertificate
HandleValidatedCertificateRequest:
  STRUCT:
    - certificate:
        TYPENAME: ValidatedBlockCertificate
    - blobs:
        SEQ:
          TYPENAME: BlobContent
IncomingBundle:
  STRUCT:
    - origin:
        TYPENAME: Origin
    - bundle:
        TYPENAME: MessageBundle
    - action:
        TYPENAME: MessageAction
LiteCertificate:
  STRUCT:
    - value:
        TYPENAME: LiteValue
    - round:
        TYPENAME: Round
    - signatures:
        SEQ:
          TUPLE:
            - TYPENAME: ValidatorName
            - TYPENAME: Signature
LiteValue:
  STRUCT:
    - value_hash:
        TYPENAME: CryptoHash
    - chain_id:
        TYPENAME: ChainId
    - kind:
        TYPENAME: CertificateKind
LiteVote:
  STRUCT:
    - value:
        TYPENAME: LiteValue
    - round:
        TYPENAME: Round
    - validator:
        TYPENAME: ValidatorName
    - signature:
        TYPENAME: Signature
Medium:
  ENUM:
    0:
      Direct: UNIT
    1:
      Channel:
        NEWTYPE:
          TYPENAME: ChannelFullName
Message:
  ENUM:
    0:
      System:
        NEWTYPE:
          TYPENAME: SystemMessage
    1:
      User:
        STRUCT:
          - application_id:
              TYPENAME: ApplicationId
          - bytes: BYTES
MessageAction:
  ENUM:
    0:
      Accept: UNIT
    1:
      Reject: UNIT
MessageBundle:
  STRUCT:
    - height:
        TYPENAME: BlockHeight
    - timestamp:
        TYPENAME: Timestamp
    - certificate_hash:
        TYPENAME: CryptoHash
    - transaction_index: U32
    - messages:
        SEQ:
          TYPENAME: PostedMessage
MessageId:
  STRUCT:
    - chain_id:
        TYPENAME: ChainId
    - height:
        TYPENAME: BlockHeight
    - index: U32
MessageKind:
  ENUM:
    0:
      Simple: UNIT
    1:
      Protected: UNIT
    2:
      Tracked: UNIT
    3:
      Bouncing: UNIT
NodeError:
  ENUM:
    0:
      CryptoError:
        STRUCT:
          - error: STR
    1:
      ArithmeticError:
        STRUCT:
          - error: STR
    2:
      ViewError:
        STRUCT:
          - error: STR
    3:
      ChainError:
        STRUCT:
          - error: STR
    4:
      WorkerError:
        STRUCT:
          - error: STR
    5:
      InactiveChain:
        NEWTYPE:
          TYPENAME: ChainId
    6:
      MissingCrossChainUpdate:
        STRUCT:
          - chain_id:
              TYPENAME: ChainId
          - origin:
              TYPENAME: Origin
          - height:
              TYPENAME: BlockHeight
    7:
      BlobsNotFound:
        NEWTYPE:
          SEQ:
            TYPENAME: BlobId
    8:
      MissingCertificateValue: UNIT
    9:
      MissingCertificates:
        NEWTYPE:
          SEQ:
            TYPENAME: CryptoHash
    10:
      MissingVoteInValidatorResponse: UNIT
    11:
      InactiveLocalChain:
        NEWTYPE:
          TYPENAME: ChainId
    12:
      InvalidChainInfoResponse: UNIT
    13:
      UnexpectedCertificateValue: UNIT
    14:
      InvalidDecoding: UNIT
    15:
      UnexpectedMessage: UNIT
    16:
      GrpcError:
        STRUCT:
          - error: STR
    17:
      ClientIoError:
        STRUCT:
          - error: STR
    18:
      CannotResolveValidatorAddress:
        STRUCT:
          - address: STR
    19:
      SubscriptionError:
        STRUCT:
          - transport: STR
    20:
      SubscriptionFailed:
        STRUCT:
          - status: STR
    21:
      InvalidCertificateForBlob:
        NEWTYPE:
          TYPENAME: BlobId
    22:
      DuplicatesInBlobsNotFound: UNIT
    23:
      UnexpectedEntriesInBlobsNotFound: UNIT
    24:
      EmptyBlobsNotFound: UNIT
    25:
      ResponseHandlingError:
        STRUCT:
          - error: STR
OpenChainConfig:
  STRUCT:
    - ownership:
        TYPENAME: ChainOwnership
    - admin_id:
        TYPENAME: ChainId
    - epoch:
        TYPENAME: Epoch
    - committees:
        MAP:
          KEY:
            TYPENAME: Epoch
          VALUE:
            TYPENAME: Committee
    - balance:
        TYPENAME: Amount
    - application_permissions:
        TYPENAME: ApplicationPermissions
Operation:
  ENUM:
    0:
      System:
        NEWTYPE:
          TYPENAME: SystemOperation
    1:
      User:
        STRUCT:
          - application_id:
              TYPENAME: ApplicationId
          - bytes: BYTES
OracleResponse:
  ENUM:
    0:
      Service:
        NEWTYPE: BYTES
    1:
      Post:
        NEWTYPE: BYTES
    2:
      Blob:
        NEWTYPE:
          TYPENAME: BlobId
    3:
      Assert: UNIT
Origin:
  STRUCT:
    - sender:
        TYPENAME: ChainId
    - medium:
        TYPENAME: Medium
OutgoingMessage:
  STRUCT:
    - destination:
        TYPENAME: Destination
    - authenticated_signer:
        OPTION:
          TYPENAME: Owner
    - grant:
        TYPENAME: Amount
    - refund_grant_to:
        OPTION:
          TYPENAME: Account
    - kind:
        TYPENAME: MessageKind
    - message:
        TYPENAME: Message
Owner:
  NEWTYPESTRUCT:
    TYPENAME: CryptoHash
PostedMessage:
  STRUCT:
    - authenticated_signer:
        OPTION:
          TYPENAME: Owner
    - grant:
        TYPENAME: Amount
    - refund_grant_to:
        OPTION:
          TYPENAME: Account
    - kind:
        TYPENAME: MessageKind
    - index: U32
    - message:
        TYPENAME: Message
Proposal:
  STRUCT:
    - chain_id:
        TYPENAME: ChainId
    - epoch:
        TYPENAME: Epoch
    - incoming_bundles:
        SEQ:
          TYPENAME: IncomingBundle
    - operations:
        SEQ:
          TYPENAME: Operation
    - height:
        TYPENAME: BlockHeight
    - timestamp:
        TYPENAME: Timestamp
    - authenticated_signer:
        OPTION:
          TYPENAME: Owner
    - previous_block_hash:
        OPTION:
          TYPENAME: CryptoHash
ProposalContent:
  STRUCT:
    - proposal:
        TYPENAME: Proposal
    - round:
        TYPENAME: Round
    - outcome:
        OPTION:
          TYPENAME: BlockExecutionOutcome
PublicKey:
  NEWTYPESTRUCT:
    TUPLEARRAY:
      CONTENT: U8
      SIZE: 32
Recipient:
  ENUM:
    0:
      Burn: UNIT
    1:
      Account:
        NEWTYPE:
          TYPENAME: Account
ResourceControlPolicy:
  STRUCT:
    - block:
        TYPENAME: Amount
    - fuel_unit:
        TYPENAME: Amount
    - read_operation:
        TYPENAME: Amount
    - write_operation:
        TYPENAME: Amount
    - byte_read:
        TYPENAME: Amount
    - byte_written:
        TYPENAME: Amount
    - byte_stored:
        TYPENAME: Amount
    - operation:
        TYPENAME: Amount
    - operation_byte:
        TYPENAME: Amount
    - message:
        TYPENAME: Amount
    - message_byte:
        TYPENAME: Amount
    - maximum_fuel_per_block: U64
    - maximum_executed_block_size: U64
    - maximum_bytecode_size: U64
    - maximum_blob_size: U64
    - maximum_block_proposal_size: U64
    - maximum_bytes_read_per_block: U64
    - maximum_bytes_written_per_block: U64
Round:
  ENUM:
    0:
      Fast: UNIT
    1:
      MultiLeader:
        NEWTYPE: U32
    2:
      SingleLeader:
        NEWTYPE: U32
    3:
      Validator:
        NEWTYPE: U32
RpcMessage:
  ENUM:
    0:
      BlockProposal:
        NEWTYPE:
          TYPENAME: BlockProposal
    1:
      TimeoutCertificate:
        NEWTYPE:
          TYPENAME: HandleTimeoutCertificateRequest
    2:
      ValidatedCertificate:
        NEWTYPE:
          TYPENAME: HandleValidatedCertificateRequest
    3:
      ConfirmedCertificate:
        NEWTYPE:
          TYPENAME: HandleConfirmedCertificateRequest
    4:
      LiteCertificate:
        NEWTYPE:
          TYPENAME: HandleLiteCertRequest
    5:
      ChainInfoQuery:
        NEWTYPE:
          TYPENAME: ChainInfoQuery
    6:
      UploadBlob:
        NEWTYPE:
          TYPENAME: BlobContent
    7:
      DownloadBlob:
        NEWTYPE:
          TYPENAME: BlobId
    8:
      DownloadPendingBlob:
        NEWTYPE:
          TUPLE:
            - TYPENAME: ChainId
            - TYPENAME: BlobId
    9:
      DownloadConfirmedBlock:
        NEWTYPE:
          TYPENAME: CryptoHash
    10:
      DownloadCertificates:
        NEWTYPE:
          SEQ:
            TYPENAME: CryptoHash
    11:
      BlobLastUsedBy:
        NEWTYPE:
          TYPENAME: BlobId
    12:
      MissingBlobIds:
        NEWTYPE:
          SEQ:
            TYPENAME: BlobId
    13:
      VersionInfoQuery: UNIT
    14:
      GenesisConfigHashQuery: UNIT
    15:
      Vote:
        NEWTYPE:
          TYPENAME: LiteVote
    16:
      ChainInfoResponse:
        NEWTYPE:
          TYPENAME: ChainInfoResponse
    17:
      Error:
        NEWTYPE:
          TYPENAME: NodeError
    18:
      VersionInfoResponse:
        NEWTYPE:
          TYPENAME: VersionInfo
    19:
      GenesisConfigHashResponse:
        NEWTYPE:
          TYPENAME: CryptoHash
    20:
      UploadBlobResponse:
        NEWTYPE:
          TYPENAME: BlobId
    21:
      DownloadBlobResponse:
        NEWTYPE:
          TYPENAME: BlobContent
    22:
      DownloadPendingBlobResponse:
        NEWTYPE:
          TYPENAME: BlobContent
    23:
      DownloadConfirmedBlockResponse:
        NEWTYPE:
<<<<<<< HEAD
          TYPENAME: Block
    22:
=======
          TYPENAME: ExecutedBlock
    24:
>>>>>>> 29c7584c
      DownloadCertificatesResponse:
        NEWTYPE:
          SEQ:
            TYPENAME: ConfirmedBlockCertificate
    25:
      BlobLastUsedByResponse:
        NEWTYPE:
          TYPENAME: CryptoHash
    26:
      MissingBlobIdsResponse:
        NEWTYPE:
          SEQ:
            TYPENAME: BlobId
    27:
      CrossChainRequest:
        NEWTYPE:
          TYPENAME: CrossChainRequest
Signature:
  NEWTYPESTRUCT:
    TUPLEARRAY:
      CONTENT: U8
      SIZE: 64
StreamId:
  STRUCT:
    - application_id:
        TYPENAME: GenericApplicationId
    - stream_name:
        TYPENAME: StreamName
StreamName:
  NEWTYPESTRUCT: BYTES
SystemChannel:
  ENUM:
    0:
      Admin: UNIT
SystemMessage:
  ENUM:
    0:
      Credit:
        STRUCT:
          - target:
              OPTION:
                TYPENAME: AccountOwner
          - amount:
              TYPENAME: Amount
          - source:
              OPTION:
                TYPENAME: AccountOwner
    1:
      Withdraw:
        STRUCT:
          - owner:
              TYPENAME: AccountOwner
          - amount:
              TYPENAME: Amount
          - recipient:
              TYPENAME: Recipient
    2:
      OpenChain:
        NEWTYPE:
          TYPENAME: OpenChainConfig
    3:
      CreateCommittee:
        STRUCT:
          - epoch:
              TYPENAME: Epoch
          - committee:
              TYPENAME: Committee
    4:
      RemoveCommittee:
        STRUCT:
          - epoch:
              TYPENAME: Epoch
    5:
      Subscribe:
        STRUCT:
          - id:
              TYPENAME: ChainId
          - subscription:
              TYPENAME: ChannelSubscription
    6:
      Unsubscribe:
        STRUCT:
          - id:
              TYPENAME: ChainId
          - subscription:
              TYPENAME: ChannelSubscription
    7:
      ApplicationCreated: UNIT
    8:
      RegisterApplications:
        STRUCT:
          - applications:
              SEQ:
                TYPENAME: UserApplicationDescription
    9:
      RequestApplication:
        NEWTYPE:
          TYPENAME: ApplicationId
SystemOperation:
  ENUM:
    0:
      Transfer:
        STRUCT:
          - owner:
              OPTION:
                TYPENAME: Owner
          - recipient:
              TYPENAME: Recipient
          - amount:
              TYPENAME: Amount
    1:
      Claim:
        STRUCT:
          - owner:
              TYPENAME: Owner
          - target_id:
              TYPENAME: ChainId
          - recipient:
              TYPENAME: Recipient
          - amount:
              TYPENAME: Amount
    2:
      OpenChain:
        NEWTYPE:
          TYPENAME: OpenChainConfig
    3:
      CloseChain: UNIT
    4:
      ChangeOwnership:
        STRUCT:
          - super_owners:
              SEQ:
                TYPENAME: PublicKey
          - owners:
              SEQ:
                TUPLE:
                  - TYPENAME: PublicKey
                  - U64
          - multi_leader_rounds: U32
          - timeout_config:
              TYPENAME: TimeoutConfig
    5:
      ChangeApplicationPermissions:
        NEWTYPE:
          TYPENAME: ApplicationPermissions
    6:
      Subscribe:
        STRUCT:
          - chain_id:
              TYPENAME: ChainId
          - channel:
              TYPENAME: SystemChannel
    7:
      Unsubscribe:
        STRUCT:
          - chain_id:
              TYPENAME: ChainId
          - channel:
              TYPENAME: SystemChannel
    8:
      PublishBytecode:
        STRUCT:
          - bytecode_id:
              TYPENAME: BytecodeId
    9:
      PublishDataBlob:
        STRUCT:
          - blob_hash:
              TYPENAME: CryptoHash
    10:
      ReadBlob:
        STRUCT:
          - blob_id:
              TYPENAME: BlobId
    11:
      CreateApplication:
        STRUCT:
          - bytecode_id:
              TYPENAME: BytecodeId
          - parameters: BYTES
          - instantiation_argument: BYTES
          - required_application_ids:
              SEQ:
                TYPENAME: ApplicationId
    12:
      RequestApplication:
        STRUCT:
          - chain_id:
              TYPENAME: ChainId
          - application_id:
              TYPENAME: ApplicationId
    13:
      Admin:
        NEWTYPE:
          TYPENAME: AdminOperation
TimeDelta:
  NEWTYPESTRUCT: U64
Timeout:
  STRUCT:
    - chain_id:
        TYPENAME: ChainId
    - height:
        TYPENAME: BlockHeight
    - epoch:
        TYPENAME: Epoch
TimeoutCertificate:
  STRUCT:
    - value:
        TYPENAME: Timeout
    - round:
        TYPENAME: Round
    - signatures:
        SEQ:
          TUPLE:
            - TYPENAME: ValidatorName
            - TYPENAME: Signature
TimeoutConfig:
  STRUCT:
    - fast_round_duration:
        OPTION:
          TYPENAME: TimeDelta
    - base_timeout:
        TYPENAME: TimeDelta
    - timeout_increment:
        TYPENAME: TimeDelta
    - fallback_duration:
        TYPENAME: TimeDelta
Timestamp:
  NEWTYPESTRUCT: U64
UserApplicationDescription:
  STRUCT:
    - bytecode_id:
        TYPENAME: BytecodeId
    - creation:
        TYPENAME: MessageId
    - parameters: BYTES
    - required_application_ids:
        SEQ:
          TYPENAME: ApplicationId
ValidatedBlockCertificate:
  STRUCT:
    - value:
        TYPENAME: Block
    - round:
        TYPENAME: Round
    - signatures:
        SEQ:
          TUPLE:
            - TYPENAME: ValidatorName
            - TYPENAME: Signature
ValidatorName:
  NEWTYPESTRUCT:
    TYPENAME: PublicKey
ValidatorState:
  STRUCT:
    - network_address: STR
    - votes: U64
VersionInfo:
  STRUCT:
    - crate_version:
        TYPENAME: CrateVersion
    - git_commit: STR
    - git_dirty: BOOL
    - rpc_hash: STR
    - graphql_hash: STR
    - wit_hash: STR<|MERGE_RESOLUTION|>--- conflicted
+++ resolved
@@ -904,13 +904,8 @@
     23:
       DownloadConfirmedBlockResponse:
         NEWTYPE:
-<<<<<<< HEAD
           TYPENAME: Block
-    22:
-=======
-          TYPENAME: ExecutedBlock
     24:
->>>>>>> 29c7584c
       DownloadCertificatesResponse:
         NEWTYPE:
           SEQ:
