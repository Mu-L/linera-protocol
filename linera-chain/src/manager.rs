// Copyright (c) Zefchain Labs, Inc.
// SPDX-License-Identifier: Apache-2.0

//! # Chain manager
//!
//! This module contains the consensus mechanism for all microchains. Whenever a block is
//! confirmed, a new chain manager is created for the next block height. It manages the consensus
//! state until a new block is confirmed. As long as less than a third of the validators are faulty,
//! it guarantees that at most one `ConfirmedBlock` certificate will be created for this height.
//!
//! The protocol proceeds in rounds, until it reaches a round where a block gets confirmed.
//!
//! There are four kinds of rounds:
//!
//! * In `Round::Fast`, only super owners can propose blocks, and validators vote to confirm a
//!   block immediately. Super owners must be careful to make only one block proposal, or else they
//!   can permanently block the microchain. If there are no super owners, `Round::Fast` is skipped.
//! * In cooperative mode (`Round::MultiLeader`), all chain owners can propose blocks at any time.
//!   The protocol is guaranteed to eventually confirm a block as long as no chain owner
//!   continuously actively prevents progress.
//! * In leader rotation mode (`Round::SingleLeader`), chain owners take turns at proposing blocks.
//!   It can make progress as long as at least one owner is honest, even if other owners try to
//!   prevent it.
//! * In fallback/public mode (`Round::Validator`), validators take turns at proposing blocks.
//!   It can always make progress under the standard assumption that there is a quorum of honest
//!   validators.
//!
//! ## Safety, i.e. at most one block will be confirmed
//!
//! In all modes this is guaranteed as follows:
//!
//! * Validators (honest ones) never cast a vote if they have already cast any vote in a later
//!   round.
//! * Validators never vote for a `ValidatedBlock` **A** in round **r** if they have voted for a
//!   _different_ `ConfirmedBlock` **B** in an earlier round **s** ≤ **r**, unless there is a
//!   `ValidatedBlock` certificate (with a quorum of validator signatures) for **A** in some round
//!   between **s** and **r** included in the block proposal.
//! * Validators only vote for a `ConfirmedBlock` if there is a `ValidatedBlock` certificate for the
//!   same block in the same round. (Or, in the `Fast` round, if there is a valid proposal.)
//!
//! This guarantees that once a quorum votes for some `ConfirmedBlock`, there can never be a
//! `ValidatedBlock` certificate (and thus also no `ConfirmedBlock` certificate) for a different
//! block in a later round. So if there are two different `ConfirmedBlock` certificates, they may
//! be from different rounds, but they are guaranteed to contain the same block.
//!
//! ## Liveness, i.e. some block will eventually be confirmed
//!
//! In `Round::Fast`, liveness depends on the super owners coordinating, and proposing at most one
//! block.
//!
//! If they propose none, and there are other owners, `Round::Fast` will eventually time out.
//!
//! In cooperative mode, if there is contention, the owners need to agree on a single owner as the
//! next proposer. That owner should then download all highest-round certificates and block
//! proposals known to the honest validators. They can then make a proposal in a round higher than
//! all previous proposals. If there is any `ValidatedBlock` certificate they must include the
//! highest one in their proposal, and propose that block. Otherwise they can propose a new block.
//! Now all honest validators are allowed to vote for that proposal, and eventually confirm it.
//!
//! If the owners fail to cooperate, any honest owner can initiate the last multi-leader round by
//! making a proposal there, then wait for it to time out, which starts the leader-based mode:
//!
//! In leader-based and fallback/public mode, an honest participant should subscribe to
//! notifications from all validators, and follow the chain. Whenever another leader's round takes
//! too long, they should request timeout votes from the validators to make the next round begin.
//! Once the honest participant becomes the round leader, they should update all validators, so
//! that they all agree on the current round. Then they download the highest `ValidatedBlock`
//! certificate known to any honest validator and include that in their block proposal, just like
//! in the cooperative case.

use std::collections::BTreeMap;

use async_graphql::{ComplexObject, SimpleObject};
use custom_debug_derive::Debug;
use futures::future::Either;
use linera_base::{
    crypto::{KeyPair, PublicKey},
    data_types::{ArithmeticError, Blob, BlockHeight, Round, Timestamp},
    ensure,
    hashed::Hashed,
    identifiers::{BlobId, ChainId, Owner},
    ownership::ChainOwnership,
};
use linera_execution::{committee::Epoch, ExecutionRuntimeContext};
use linera_views::{
    context::Context,
    map_view::MapView,
    register_view::RegisterView,
    views::{ClonableView, View, ViewError},
};
use rand_chacha::{rand_core::SeedableRng, ChaCha8Rng};
use rand_distr::{Distribution, WeightedAliasIndex};
use serde::{Deserialize, Serialize};

use crate::{
    block::{ConfirmedBlock, Timeout, ValidatedBlock},
    data_types::{BlockProposal, ExecutedBlock, LiteVote, Proposal, Vote},
    types::{TimeoutCertificate, ValidatedBlockCertificate},
    ChainError,
};

/// The result of verifying a (valid) query.
#[derive(Eq, PartialEq)]
pub enum Outcome {
    Accept,
    Skip,
}

pub type ValidatedOrConfirmedVote<'a> = Either<&'a Vote<ValidatedBlock>, &'a Vote<ConfirmedBlock>>;

/// The current locked block: Validators are allowed to sign a different block (from the locked
/// block) iff they see a `ValidatedBlockCertificate` for it with a higher round.
#[derive(Debug, Clone, Serialize, Deserialize)]
#[cfg_attr(with_testing, derive(Eq, PartialEq))]
pub enum LockedBlock {
    /// A proposal in the `Fast` round.
    Fast(BlockProposal),
    /// A `ValidatedBlock` certificate in a round other than `Fast`.
    Regular(ValidatedBlockCertificate),
}

impl LockedBlock {
    /// Returns the locked block's round. To propose a different block, a `ValidatedBlock`
    /// certificate from a higher round is needed.
    pub fn round(&self) -> Round {
        match self {
            Self::Fast(_) => Round::Fast,
            Self::Regular(certificate) => certificate.round,
        }
    }

    pub fn chain_id(&self) -> ChainId {
        match self {
            Self::Fast(proposal) => proposal.content.block.chain_id,
            Self::Regular(certificate) => certificate.value().inner().chain_id(),
        }
    }
}

/// The state of the certification process for a chain's next block.
#[derive(Debug, View, ClonableView, SimpleObject)]
#[graphql(complex)]
pub struct ChainManager<C>
where
    C: Clone + Context + Send + Sync + 'static,
{
    /// The public keys, weights and types of the chain's owners.
    pub ownership: RegisterView<C, ChainOwnership>,
    /// The seed for the pseudo-random number generator that determines the round leaders.
    pub seed: RegisterView<C, u64>,
    /// The probability distribution for choosing a round leader.
    #[graphql(skip)] // Derived from ownership.
    pub distribution: RegisterView<C, Option<WeightedAliasIndex<u64>>>,
    /// The probability distribution for choosing a fallback round leader.
    #[graphql(skip)] // Derived from validator weights.
    pub fallback_distribution: RegisterView<C, Option<WeightedAliasIndex<u64>>>,
    /// Highest-round authenticated block that we have received and checked. If there are multiple
    /// proposals in the same round, this contains only the first one.
    #[graphql(skip)]
    pub proposed: RegisterView<C, Option<BlockProposal>>,
    /// Latest validated proposal that we have voted to confirm (or would have, if we are not a
    /// validator).
    #[graphql(skip)]
    pub locked: RegisterView<C, Option<LockedBlock>>,
    /// These are blobs published or read by the locked block.
    pub locked_blobs: MapView<C, BlobId, Blob>,
    /// Latest leader timeout certificate we have received.
    #[graphql(skip)]
    pub timeout: RegisterView<C, Option<TimeoutCertificate>>,
    /// Latest vote we cast to confirm a block.
    #[graphql(skip)]
    pub confirmed_vote: RegisterView<C, Option<Vote<ConfirmedBlock>>>,
    /// Latest vote we cast to validate a block.
    #[graphql(skip)]
    pub validated_vote: RegisterView<C, Option<Vote<ValidatedBlock>>>,
    /// Latest timeout vote we cast.
    #[graphql(skip)]
    pub timeout_vote: RegisterView<C, Option<Vote<Timeout>>>,
    /// Fallback vote we cast.
    #[graphql(skip)]
    pub fallback_vote: RegisterView<C, Option<Vote<Timeout>>>,
    /// The time after which we are ready to sign a timeout certificate for the current round.
    pub round_timeout: RegisterView<C, Option<Timestamp>>,
    /// The lowest round where we can still vote to validate or confirm a block. This is
    /// the round to which the timeout applies.
    ///
    /// Having a leader timeout certificate in any given round causes the next one to become
    /// current. Seeing a validated block certificate or a valid proposal in any round causes that
    /// round to become current, unless a higher one already is.
    #[graphql(skip)]
    pub current_round: RegisterView<C, Round>,
    /// The owners that take over in fallback mode.
    pub fallback_owners: RegisterView<C, BTreeMap<Owner, (PublicKey, u64)>>,
}

#[ComplexObject]
impl<C> ChainManager<C>
where
    C: Context + Clone + Send + Sync + 'static,
{
    /// Returns the lowest round where we can still vote to validate or confirm a block. This is
    /// the round to which the timeout applies.
    ///
    /// Having a leader timeout certificate in any given round causes the next one to become
    /// current. Seeing a validated block certificate or a valid proposal in any round causes that
    /// round to become current, unless a higher one already is.
    #[graphql(derived(name = "current_round"))]
    async fn _current_round(&self) -> Round {
        self.current_round()
    }
}

impl<C> ChainManager<C>
where
    C: Context + Clone + Send + Sync + 'static,
{
    /// Replaces `self` with a new chain manager.
    pub fn reset<'a>(
        &mut self,
        ownership: ChainOwnership,
        height: BlockHeight,
        local_time: Timestamp,
        fallback_owners: impl Iterator<Item = (PublicKey, u64)> + 'a,
    ) -> Result<(), ChainError> {
        let distribution = if !ownership.owners.is_empty() {
            let weights = ownership
                .owners
                .values()
                .map(|(_, weight)| *weight)
                .collect();
            Some(WeightedAliasIndex::new(weights)?)
        } else {
            None
        };
        let fallback_owners = fallback_owners
            .map(|(pub_key, weight)| (Owner::from(pub_key), (pub_key, weight)))
            .collect::<BTreeMap<_, _>>();
        let fallback_distribution = if !fallback_owners.is_empty() {
            let weights = fallback_owners
                .values()
                .map(|(_, weight)| *weight)
                .collect();
            Some(WeightedAliasIndex::new(weights)?)
        } else {
            None
        };

        let current_round = ownership.first_round();
        let round_duration = ownership.round_timeout(current_round);
        let round_timeout = round_duration.map(|rd| local_time.saturating_add(rd));

        self.clear();
        self.seed.set(height.0);
        self.ownership.set(ownership);
        self.distribution.set(distribution);
        self.fallback_distribution.set(fallback_distribution);
        self.fallback_owners.set(fallback_owners);
        self.current_round.set(current_round);
        self.round_timeout.set(round_timeout);
        Ok(())
    }

    /// Returns the most recent confirmed vote we cast.
    pub fn confirmed_vote(&self) -> Option<&Vote<ConfirmedBlock>> {
        self.confirmed_vote.get().as_ref()
    }

    /// Returns the most recent validated vote we cast.
    pub fn validated_vote(&self) -> Option<&Vote<ValidatedBlock>> {
        self.validated_vote.get().as_ref()
    }

    /// Returns the most recent timeout vote we cast.
    pub fn timeout_vote(&self) -> Option<&Vote<Timeout>> {
        self.timeout_vote.get().as_ref()
    }

    /// Returns the most recent fallback vote we cast.
    pub fn fallback_vote(&self) -> Option<&Vote<Timeout>> {
        self.fallback_vote.get().as_ref()
    }

    /// Returns the lowest round where we can still vote to validate or confirm a block. This is
    /// the round to which the timeout applies.
    ///
    /// Having a leader timeout certificate in any given round causes the next one to become
    /// current. Seeing a validated block certificate or a valid proposal in any round causes that
    /// round to become current, unless a higher one already is.
    pub fn current_round(&self) -> Round {
        *self.current_round.get()
    }

    /// Verifies the safety of a proposed block with respect to voting rules.
    pub fn check_proposed_block(&self, proposal: &BlockProposal) -> Result<Outcome, ChainError> {
<<<<<<< HEAD
        let new_round = proposal.content.round;
        let new_block = &proposal.content.proposal;
        let owner = &proposal.owner;

=======
        let new_block = &proposal.content.block;
        if let Some(old_proposal) = self.proposed.get() {
            if old_proposal.content == proposal.content {
                return Ok(Outcome::Skip); // We already voted for this proposal; nothing to do.
            }
        }
>>>>>>> 8e099706
        // When a block is certified, incrementing its height must succeed.
        ensure!(
            new_block.height < BlockHeight::MAX,
            ChainError::InvalidBlockHeight
        );
        // TODO(#2971): The client still needs to make a note of proposals that fail here:
        match self.locked.get().as_ref() {
            None => {} // No locked block; any proposal is allowed.
            Some(LockedBlock::Fast(old_proposal)) => {
                // We have a locked block in the `Fast` round. Either the proposal contains a
                // validated block certificate, or it must propose the same block.
                ensure!(
<<<<<<< HEAD
                    old_proposal.content.proposal == *new_block,
=======
                    proposal.validated_block_certificate.is_some()
                        || proposal.content.block == old_proposal.content.block,
>>>>>>> 8e099706
                    ChainError::HasLockedBlock(new_block.height, Round::Fast)
                );
            }
            Some(LockedBlock::Regular(validated)) => {
                // We have a locked block in a round other than `Fast`. The proposal must contain
                // a certificate that is no older than the locked block.
                ensure!(
                    proposal
                        .validated_block_certificate
                        .as_ref()
                        .is_some_and(|cert| validated.round <= cert.round),
                    ChainError::HasLockedBlock(new_block.height, validated.round)
                );
            }
<<<<<<< HEAD
        }
        // If we have a locked block, the proposal must contain a certificate that validates the
        // proposed block and is no older than the locked block.
        if let Some(locked) = &self.locked {
            ensure!(
                proposal
                    .validated_block_certificate
                    .as_ref()
                    .is_some_and(|cert| locked.round <= cert.round),
                ChainError::HasLockedBlock(locked.block().header.height, locked.round)
            )
=======
>>>>>>> 8e099706
        }
        Ok(Outcome::Accept)
    }

    /// Checks if the current round has timed out, and signs a `Timeout`.
    pub fn vote_timeout(
        &mut self,
        chain_id: ChainId,
        height: BlockHeight,
        epoch: Epoch,
        key_pair: Option<&KeyPair>,
        local_time: Timestamp,
    ) -> bool {
        let Some(key_pair) = key_pair else {
            return false; // We are not a validator.
        };
        let Some(round_timeout) = *self.round_timeout.get() else {
            return false; // The current round does not time out.
        };
        if local_time < round_timeout || self.ownership.get().owners.is_empty() {
            return false; // Round has not timed out yet, or there are no regular owners.
        }
        let current_round = self.current_round();
        if let Some(vote) = self.timeout_vote.get() {
            if vote.round == current_round {
                return false; // We already signed this timeout.
            }
        }
        let value = Hashed::new(Timeout::new(chain_id, height, epoch));
        self.timeout_vote
            .set(Some(Vote::new(value, current_round, key_pair)));
        true
    }

    /// Signs a `Timeout` certificate to switch to fallback mode.
    ///
    /// This must only be called after verifying that the condition for fallback mode is
    /// satisfied locally.
    pub fn vote_fallback(
        &mut self,
        chain_id: ChainId,
        height: BlockHeight,
        epoch: Epoch,
        key_pair: Option<&KeyPair>,
    ) -> bool {
        let Some(key_pair) = key_pair else {
            return false; // We are not a validator.
        };
        if self.fallback_vote.get().is_some() || self.current_round() >= Round::Validator(0) {
            return false; // We already signed this or are already in fallback mode.
        }
        let value = Hashed::new(Timeout::new(chain_id, height, epoch));
        let last_regular_round = Round::SingleLeader(u32::MAX);
        self.fallback_vote
            .set(Some(Vote::new(value, last_regular_round, key_pair)));
        true
    }

    /// Verifies that we can vote to confirm a validated block.
    pub fn check_validated_block(
        &self,
        certificate: &ValidatedBlockCertificate,
    ) -> Result<Outcome, ChainError> {
        let new_block = certificate.block();
        let new_round = certificate.round;
<<<<<<< HEAD
        if let Some(Vote { value, round, .. }) = &self.confirmed_vote {
            if value.inner().block() == new_block && *round == new_round {
=======
        if let Some(Vote { value, round, .. }) = self.confirmed_vote.get() {
            if value.inner().executed_block().block == *new_block && *round == new_round {
>>>>>>> 8e099706
                return Ok(Outcome::Skip); // We already voted to confirm this block.
            }
        }

        if let Some(Vote { round, .. }) = self.validated_vote.get() {
            ensure!(new_round >= *round, ChainError::InsufficientRound(*round))
        }

        // We don't compare to `current_round` here: Non-validators must update their locked block
        // even if it is older than the current round. Validators will only sign in the current
        // round, though. (See `create_final_vote` below.)
        if let Some(locked) = self.locked.get() {
            if let LockedBlock::Regular(locked_cert) = locked {
                if locked_cert.hash() == certificate.hash() && locked.round() == certificate.round {
                    return Ok(Outcome::Skip); // We already handled this certificate.
                }
            }
            ensure!(
                new_round > locked.round(),
                ChainError::InsufficientRoundStrict(locked.round())
            );
        }
        Ok(Outcome::Accept)
    }

    /// Signs a vote to validate the proposed block.
    pub fn create_vote(
        &mut self,
        proposal: BlockProposal,
        executed_block: ExecutedBlock,
        key_pair: Option<&KeyPair>,
        local_time: Timestamp,
        blobs: BTreeMap<BlobId, Blob>,
    ) -> Result<Option<ValidatedOrConfirmedVote>, ChainError> {
        let round = proposal.content.round;
        if key_pair.is_some() && round < self.current_round() {
            return Ok(None);
        }

        // If the validated block certificate is more recent, update our locked block.
        if let Some(lite_cert) = &proposal.validated_block_certificate {
            if self
                .locked
                .get()
                .as_ref()
                .map_or(true, |locked| locked.round() < lite_cert.round)
            {
                let value = Hashed::new(ValidatedBlock::new(executed_block.clone()));
                if let Some(certificate) = lite_cert.clone().with_value(value) {
                    self.set_locked(LockedBlock::Regular(certificate), blobs)?;
                }
            }
        } else if round.is_fast() {
            // The fast block also counts as locked.
            self.set_locked(LockedBlock::Fast(proposal.clone()), blobs)?;
        }

        // If we are a client, we record the proposed block, in case it affects the current
        // round number. That way, we don't make another proposal in the same round.
        let Some(key_pair) = key_pair else {
            if proposal.content.round < Round::SingleLeader(0) {
                self.set_proposed(proposal);
                self.update_current_round(local_time);
            }
            return Ok(None);
        };

        // Otherwise we are a validator:
        self.check_proposal_round(&proposal)?;
        // Record the proposed block, so it can be supplied to clients that request it.
        self.set_proposed(proposal);
        self.update_current_round(local_time);
        // If this is a fast block, vote to confirm. Otherwise vote to validate.
        if round.is_fast() {
            self.validated_vote.set(None);
            Ok(Some(Either::Right(self.confirmed_vote.get_mut().insert(
                Vote::new(
                    Hashed::new(ConfirmedBlock::new(executed_block)),
                    round,
                    key_pair,
                ),
            ))))
        } else {
            self.confirmed_vote.set(None);
            Ok(Some(Either::Left(&*self.validated_vote.get_mut().insert(
                Vote::new(
                    Hashed::new(ValidatedBlock::new(executed_block)),
                    round,
                    key_pair,
                ),
            ))))
        }
    }

    /// Signs a vote to confirm the validated block.
    pub fn create_final_vote(
        &mut self,
        validated: ValidatedBlockCertificate,
        key_pair: Option<&KeyPair>,
        local_time: Timestamp,
        blobs: BTreeMap<BlobId, Blob>,
    ) -> Result<(), ViewError> {
        let round = validated.round;
        // Validators only change their locked block if the new one is included in a proposal in the
        // current round, or it is itself in the current round.
        if key_pair.is_some() && round < self.current_round() {
            return Ok(());
        }
<<<<<<< HEAD
        let confirmed_block = ConfirmedBlock::new(validated.inner().block().clone().into());
        self.locked = Some(validated);
        self.locked_blobs = blobs;
=======
        let confirmed_block = ConfirmedBlock::new(validated.inner().executed_block().clone());
        self.set_locked(LockedBlock::Regular(validated), blobs)?;
>>>>>>> 8e099706
        self.update_current_round(local_time);
        if let Some(key_pair) = key_pair {
            // Vote to confirm.
            let vote = Vote::new(Hashed::new(confirmed_block), round, key_pair);
            // Ok to overwrite validation votes with confirmation votes at equal or higher round.
            self.confirmed_vote.set(Some(vote));
            self.validated_vote.set(None);
        }
        Ok(())
    }

    /// Returns the requested blob if it belongs to the proposal or the locked block.
    pub async fn pending_blob(&self, blob_id: &BlobId) -> Result<Option<Blob>, ViewError> {
        if let Some(proposal) = self.proposed.get() {
            if let Some(blob) = proposal.blobs.iter().find(|blob| blob.id() == *blob_id) {
                return Ok(Some(blob.clone()));
            }
        }
        self.locked_blobs.get(blob_id).await
    }

    /// Updates `current_round` and `round_timeout` if necessary.
    ///
    /// This must be after every change to `timeout`, `locked` or `proposed`.
    fn update_current_round(&mut self, local_time: Timestamp) {
        let current_round = self
            .timeout
            .get()
            .iter()
            .map(|certificate| {
                self.ownership
                    .get()
                    .next_round(certificate.round)
                    .unwrap_or(Round::Validator(u32::MAX))
            })
            .chain(self.locked.get().as_ref().map(LockedBlock::round))
            .chain(
                self.proposed
                    .get()
                    .iter()
                    .map(|proposal| proposal.content.round),
            )
            .max()
            .unwrap_or_default()
            .max(self.ownership.get().first_round());
        if current_round <= self.current_round() {
            return;
        }
        let round_duration = self.ownership.get().round_timeout(current_round);
        self.round_timeout
            .set(round_duration.map(|rd| local_time.saturating_add(rd)));
        self.current_round.set(current_round);
    }

    /// Updates the round number and timer if the timeout certificate is from a higher round than
    /// any known certificate.
    pub fn handle_timeout_certificate(
        &mut self,
        certificate: TimeoutCertificate,
        local_time: Timestamp,
    ) {
        let round = certificate.round;
        if let Some(known_certificate) = self.timeout.get() {
            if known_certificate.round >= round {
                return;
            }
        }
        self.timeout.set(Some(certificate));
        self.update_current_round(local_time);
    }

    /// Returns the public key of the block proposal's signer, if they are a valid owner and allowed
    /// to propose a block in the proposal's round.
    pub fn verify_owner(&self, proposal: &BlockProposal) -> Option<PublicKey> {
        if let Some(public_key) = self.ownership.get().super_owners.get(&proposal.owner) {
            return Some(*public_key);
        }
        match proposal.content.round {
            Round::Fast => {
                None // Only super owners can propose in the first round.
            }
            Round::MultiLeader(_) => {
                // Not in leader rotation mode; any owner is allowed to propose.
                self.ownership
                    .get()
                    .owners
                    .get(&proposal.owner)
                    .map(|(public_key, _)| *public_key)
            }
            Round::SingleLeader(r) => {
                let index = self.round_leader_index(r)?;
                let (leader, (public_key, _)) = self.ownership.get().owners.iter().nth(index)?;
                (*leader == proposal.owner).then_some(*public_key)
            }
            Round::Validator(r) => {
                let index = self.fallback_round_leader_index(r)?;
                let (leader, (public_key, _)) = self.fallback_owners.get().iter().nth(index)?;
                (*leader == proposal.owner).then_some(*public_key)
            }
        }
    }

    /// Returns the leader who is allowed to propose a block in the given round, or `None` if every
    /// owner is allowed to propose. Exception: In `Round::Fast`, only super owners can propose.
    fn round_leader(&self, round: Round) -> Option<&Owner> {
        match round {
            Round::SingleLeader(r) => {
                let index = self.round_leader_index(r)?;
                self.ownership.get().owners.keys().nth(index)
            }
            Round::Validator(r) => {
                let index = self.fallback_round_leader_index(r)?;
                self.fallback_owners.get().keys().nth(index)
            }
            Round::Fast | Round::MultiLeader(_) => None,
        }
    }

    /// Returns the index of the leader who is allowed to propose a block in the given round.
    fn round_leader_index(&self, round: u32) -> Option<usize> {
        let seed = u64::from(round)
            .rotate_left(32)
            .wrapping_add(*self.seed.get());
        let mut rng = ChaCha8Rng::seed_from_u64(seed);
        Some(self.distribution.get().as_ref()?.sample(&mut rng))
    }

    /// Returns the index of the fallback leader who is allowed to propose a block in the given
    /// round.
    fn fallback_round_leader_index(&self, round: u32) -> Option<usize> {
        let seed = u64::from(round)
            .rotate_left(32)
            .wrapping_add(*self.seed.get());
        let mut rng = ChaCha8Rng::seed_from_u64(seed);
        Some(self.fallback_distribution.get().as_ref()?.sample(&mut rng))
    }

    /// Returns whether the owner is a super owner.
    fn is_super(&self, owner: &Owner) -> bool {
        self.ownership.get().super_owners.contains_key(owner)
    }

    fn set_proposed(&mut self, proposal: BlockProposal) {
        if self
            .proposed
            .get()
            .as_ref()
            .is_some_and(|old_proposal| old_proposal.content.round >= proposal.content.round)
        {
            return;
        }
        self.proposed.set(Some(proposal));
    }

    /// Sets the locked block and the associated blobs.
    fn set_locked(
        &mut self,
        locked: LockedBlock,
        blobs: BTreeMap<BlobId, Blob>,
    ) -> Result<(), ViewError> {
        self.locked.set(Some(locked));
        self.locked_blobs.clear();
        for (blob_id, blob) in blobs {
            self.locked_blobs.insert(&blob_id, blob)?;
        }
        Ok(())
    }

    /// Checks that the block proposal is in a round where we can sign it.
    fn check_proposal_round(&self, proposal: &BlockProposal) -> Result<(), ChainError> {
        let new_round = proposal.content.round;
        let owner = &proposal.owner;
        let expected_round = match &proposal.validated_block_certificate {
            None => self.current_round(),
            Some(cert) => self
                .ownership
                .get()
                .next_round(cert.round)
                .ok_or_else(|| ChainError::ArithmeticError(ArithmeticError::Overflow))?
                .max(self.current_round()),
        };
        // In leader rotation mode, the round must equal the expected one exactly.
        // Only the first single-leader round can be entered at any time.
        if self.is_super(owner)
            || (new_round <= Round::SingleLeader(0) && !expected_round.is_fast())
        {
            ensure!(
                expected_round <= new_round,
                ChainError::InsufficientRound(expected_round)
            );
        } else {
            ensure!(
                expected_round == new_round,
                ChainError::WrongRound(expected_round)
            );
        }
        if let Some(old_proposal) = self.proposed.get() {
            ensure!(
                new_round > old_proposal.content.round,
                // We already accepted a proposal in this round or in a higher round.
                ChainError::InsufficientRoundStrict(old_proposal.content.round)
            );
        }
        Ok(())
    }
}

/// Chain manager information that is included in `ChainInfo` sent to clients.
#[derive(Default, Clone, Debug, Serialize, Deserialize)]
#[cfg_attr(with_testing, derive(Eq, PartialEq))]
pub struct ChainManagerInfo {
    /// The configuration of the chain's owners.
    pub ownership: ChainOwnership,
    /// Latest authenticated block that we have received, if requested.
    #[debug(skip_if = Option::is_none)]
    pub requested_proposed: Option<Box<BlockProposal>>,
    /// Latest validated proposal that we have voted to confirm (or would have, if we are not a
    /// validator).
    #[debug(skip_if = Option::is_none)]
    pub requested_locked: Option<Box<LockedBlock>>,
    /// Latest timeout certificate we have seen.
    #[debug(skip_if = Option::is_none)]
    pub timeout: Option<Box<TimeoutCertificate>>,
    /// Latest vote we cast (either to validate or to confirm a block).
    #[debug(skip_if = Option::is_none)]
    pub pending: Option<LiteVote>,
    /// Latest timeout vote we cast.
    #[debug(skip_if = Option::is_none)]
    pub timeout_vote: Option<LiteVote>,
    /// Fallback vote we cast.
    #[debug(skip_if = Option::is_none)]
    pub fallback_vote: Option<LiteVote>,
    /// The value we voted for, if requested.
    #[debug(skip_if = Option::is_none)]
    pub requested_confirmed: Option<Box<Hashed<ConfirmedBlock>>>,
    /// The value we voted for, if requested.
    #[debug(skip_if = Option::is_none)]
    pub requested_validated: Option<Box<Hashed<ValidatedBlock>>>,
    /// The current round, i.e. the lowest round where we can still vote to validate a block.
    pub current_round: Round,
    /// The current leader, who is allowed to propose the next block.
    /// `None` if everyone is allowed to propose.
    #[debug(skip_if = Option::is_none)]
    pub leader: Option<Owner>,
    /// The timestamp when the current round times out.
    #[debug(skip_if = Option::is_none)]
    pub round_timeout: Option<Timestamp>,
}

impl<C> From<&ChainManager<C>> for ChainManagerInfo
where
    C: Context + Clone + Send + Sync + 'static,
{
    fn from(manager: &ChainManager<C>) -> Self {
        let current_round = manager.current_round();
        let pending = manager
            .confirmed_vote
            .get()
            .as_ref()
            .map(|vote| vote.lite())
            .or_else(move || {
                manager
                    .validated_vote
                    .get()
                    .as_ref()
                    .map(|vote| vote.lite())
            });
        ChainManagerInfo {
            ownership: manager.ownership.get().clone(),
            requested_proposed: None,
            requested_locked: None,
            timeout: manager.timeout.get().clone().map(Box::new),
            pending,
            timeout_vote: manager.timeout_vote.get().as_ref().map(Vote::lite),
            fallback_vote: manager.fallback_vote.get().as_ref().map(Vote::lite),
            requested_confirmed: None,
            requested_validated: None,
            current_round,
            leader: manager.round_leader(current_round).cloned(),
            round_timeout: *manager.round_timeout.get(),
        }
    }
}

impl ChainManagerInfo {
    /// Adds requested certificate values and proposals to the `ChainManagerInfo`.
    pub fn add_values<C>(&mut self, manager: &ChainManager<C>)
    where
        C: Context + Clone + Send + Sync + 'static,
        C::Extra: ExecutionRuntimeContext,
    {
        self.requested_proposed = manager.proposed.get().clone().map(Box::new);
        self.requested_locked = manager.locked.get().clone().map(Box::new);
        self.requested_confirmed = manager
            .confirmed_vote
            .get()
            .as_ref()
            .map(|vote| Box::new(vote.value.clone()));
        self.requested_validated = manager
            .validated_vote
            .get()
            .as_ref()
            .map(|vote| Box::new(vote.value.clone()));
    }

    /// Returns whether the `identity` is allowed to propose a block in `round`.
    /// This is dependant on the type of round and whether `identity` is a validator or (super)owner.
    pub fn can_propose(&self, identity: &Owner, round: Round) -> bool {
        match round {
            Round::Fast => self.ownership.super_owners.contains_key(identity),
            Round::MultiLeader(_) => true,
            Round::SingleLeader(_) | Round::Validator(_) => self.leader.as_ref() == Some(identity),
        }
    }

    /// Returns whether a proposal with this content was already handled.
    pub fn already_handled_proposal(&self, round: Round, block: &Proposal) -> bool {
        self.requested_proposed.as_ref().is_some_and(|proposal| {
            proposal.content.round == round && proposal.content.proposal == *block
        })
    }

    /// Returns whether there is a locked block in the current round.
    pub fn has_locked_block_in_current_round(&self) -> bool {
        self.requested_locked.as_ref().map(|locked| locked.round()) == Some(self.current_round)
    }
}<|MERGE_RESOLUTION|>--- conflicted
+++ resolved
@@ -131,7 +131,7 @@
 
     pub fn chain_id(&self) -> ChainId {
         match self {
-            Self::Fast(proposal) => proposal.content.block.chain_id,
+            Self::Fast(proposal) => proposal.content.proposal.chain_id,
             Self::Regular(certificate) => certificate.value().inner().chain_id(),
         }
     }
@@ -292,19 +292,12 @@
 
     /// Verifies the safety of a proposed block with respect to voting rules.
     pub fn check_proposed_block(&self, proposal: &BlockProposal) -> Result<Outcome, ChainError> {
-<<<<<<< HEAD
-        let new_round = proposal.content.round;
         let new_block = &proposal.content.proposal;
-        let owner = &proposal.owner;
-
-=======
-        let new_block = &proposal.content.block;
         if let Some(old_proposal) = self.proposed.get() {
             if old_proposal.content == proposal.content {
                 return Ok(Outcome::Skip); // We already voted for this proposal; nothing to do.
             }
         }
->>>>>>> 8e099706
         // When a block is certified, incrementing its height must succeed.
         ensure!(
             new_block.height < BlockHeight::MAX,
@@ -317,12 +310,8 @@
                 // We have a locked block in the `Fast` round. Either the proposal contains a
                 // validated block certificate, or it must propose the same block.
                 ensure!(
-<<<<<<< HEAD
-                    old_proposal.content.proposal == *new_block,
-=======
                     proposal.validated_block_certificate.is_some()
-                        || proposal.content.block == old_proposal.content.block,
->>>>>>> 8e099706
+                        || new_block == &old_proposal.content.proposal,
                     ChainError::HasLockedBlock(new_block.height, Round::Fast)
                 );
             }
@@ -337,20 +326,6 @@
                     ChainError::HasLockedBlock(new_block.height, validated.round)
                 );
             }
-<<<<<<< HEAD
-        }
-        // If we have a locked block, the proposal must contain a certificate that validates the
-        // proposed block and is no older than the locked block.
-        if let Some(locked) = &self.locked {
-            ensure!(
-                proposal
-                    .validated_block_certificate
-                    .as_ref()
-                    .is_some_and(|cert| locked.round <= cert.round),
-                ChainError::HasLockedBlock(locked.block().header.height, locked.round)
-            )
-=======
->>>>>>> 8e099706
         }
         Ok(Outcome::Accept)
     }
@@ -416,13 +391,8 @@
     ) -> Result<Outcome, ChainError> {
         let new_block = certificate.block();
         let new_round = certificate.round;
-<<<<<<< HEAD
-        if let Some(Vote { value, round, .. }) = &self.confirmed_vote {
+        if let Some(Vote { value, round, .. }) = self.confirmed_vote.get() {
             if value.inner().block() == new_block && *round == new_round {
-=======
-        if let Some(Vote { value, round, .. }) = self.confirmed_vote.get() {
-            if value.inner().executed_block().block == *new_block && *round == new_round {
->>>>>>> 8e099706
                 return Ok(Outcome::Skip); // We already voted to confirm this block.
             }
         }
@@ -531,14 +501,8 @@
         if key_pair.is_some() && round < self.current_round() {
             return Ok(());
         }
-<<<<<<< HEAD
         let confirmed_block = ConfirmedBlock::new(validated.inner().block().clone().into());
-        self.locked = Some(validated);
-        self.locked_blobs = blobs;
-=======
-        let confirmed_block = ConfirmedBlock::new(validated.inner().executed_block().clone());
         self.set_locked(LockedBlock::Regular(validated), blobs)?;
->>>>>>> 8e099706
         self.update_current_round(local_time);
         if let Some(key_pair) = key_pair {
             // Vote to confirm.
